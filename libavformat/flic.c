--- conflicted
+++ resolved
@@ -125,15 +125,9 @@
     }
 
     /* send over the whole 128-byte FLIC header */
-<<<<<<< HEAD
-    if (ff_alloc_extradata(st->codec, FLIC_HEADER_SIZE))
+    if (ff_alloc_extradata(st->codecpar, FLIC_HEADER_SIZE))
         return AVERROR(ENOMEM);
-    memcpy(st->codec->extradata, header, FLIC_HEADER_SIZE);
-=======
-    st->codecpar->extradata_size = FLIC_HEADER_SIZE;
-    st->codecpar->extradata = av_malloc(FLIC_HEADER_SIZE);
     memcpy(st->codecpar->extradata, header, FLIC_HEADER_SIZE);
->>>>>>> 9200514a
 
     /* peek at the preamble to detect TFTD videos - they seem to always start with an audio chunk */
     if (avio_read(pb, preamble, FLIC_PREAMBLE_SIZE) != FLIC_PREAMBLE_SIZE) {
@@ -158,30 +152,16 @@
         flic->audio_stream_index = ast->index;
 
         /* all audio frames are the same size, so use the size of the first chunk for block_align */
-<<<<<<< HEAD
-        ast->codec->block_align = AV_RL32(&preamble[0]);
-        ast->codec->codec_type = AVMEDIA_TYPE_AUDIO;
-        ast->codec->codec_id = AV_CODEC_ID_PCM_U8;
-        ast->codec->codec_tag = 0;
-        ast->codec->sample_rate = FLIC_TFTD_SAMPLE_RATE;
-        ast->codec->channels = 1;
-        ast->codec->bit_rate = st->codec->sample_rate * 8;
-        ast->codec->bits_per_coded_sample = 8;
-        ast->codec->channel_layout = AV_CH_LAYOUT_MONO;
-        ast->codec->extradata_size = 0;
-=======
         ast->codecpar->block_align = AV_RL32(&preamble[0]);
         ast->codecpar->codec_type = AVMEDIA_TYPE_AUDIO;
         ast->codecpar->codec_id = AV_CODEC_ID_PCM_U8;
         ast->codecpar->codec_tag = 0;
         ast->codecpar->sample_rate = FLIC_TFTD_SAMPLE_RATE;
         ast->codecpar->channels = 1;
-        ast->codecpar->format   = AV_SAMPLE_FMT_U8;
         ast->codecpar->bit_rate = st->codecpar->sample_rate * 8;
         ast->codecpar->bits_per_coded_sample = 8;
         ast->codecpar->channel_layout = AV_CH_LAYOUT_MONO;
         ast->codecpar->extradata_size = 0;
->>>>>>> 9200514a
 
         /* Since the header information is incorrect we have to figure out the
          * framerate using block_align and the fact that the audio is 22050 Hz.
@@ -195,17 +175,10 @@
         avio_seek(pb, 12, SEEK_SET);
 
         /* send over abbreviated FLIC header chunk */
-<<<<<<< HEAD
-        av_freep(&st->codec->extradata);
-        if (ff_alloc_extradata(st->codec, 12))
+        av_freep(&st->codecpar->extradata);
+        if (ff_alloc_extradata(st->codecpar, 12))
             return AVERROR(ENOMEM);
-        memcpy(st->codec->extradata, header, 12);
-=======
-        av_free(st->codecpar->extradata);
-        st->codecpar->extradata_size = 12;
-        st->codecpar->extradata = av_malloc(12);
         memcpy(st->codecpar->extradata, header, 12);
->>>>>>> 9200514a
 
     } else if (magic_number == FLIC_FILE_MAGIC_1) {
         avpriv_set_pts_info(st, 64, speed, 70);
