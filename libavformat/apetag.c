/*
 * APE tag handling
 * Copyright (c) 2007 Benjamin Zores <ben@geexbox.org>
 *  based upon libdemac from Dave Chapman.
 *
 * This file is part of FFmpeg.
 *
 * FFmpeg is free software; you can redistribute it and/or
 * modify it under the terms of the GNU Lesser General Public
 * License as published by the Free Software Foundation; either
 * version 2.1 of the License, or (at your option) any later version.
 *
 * FFmpeg is distributed in the hope that it will be useful,
 * but WITHOUT ANY WARRANTY; without even the implied warranty of
 * MERCHANTABILITY or FITNESS FOR A PARTICULAR PURPOSE.  See the GNU
 * Lesser General Public License for more details.
 *
 * You should have received a copy of the GNU Lesser General Public
 * License along with FFmpeg; if not, write to the Free Software
 * Foundation, Inc., 51 Franklin Street, Fifth Floor, Boston, MA 02110-1301 USA
 */

#include <inttypes.h>

#include "libavutil/intreadwrite.h"
#include "libavutil/dict.h"
#include "avformat.h"
#include "avio_internal.h"
#include "apetag.h"
#include "internal.h"

#define APE_TAG_FLAG_CONTAINS_HEADER  (1 << 31)
#define APE_TAG_FLAG_CONTAINS_FOOTER  (1 << 30)
#define APE_TAG_FLAG_IS_HEADER        (1 << 29)
#define APE_TAG_FLAG_IS_BINARY        (1 << 1)

static int ape_tag_read_field(AVFormatContext *s)
{
    AVIOContext *pb = s->pb;
    uint8_t key[1024], *value;
    int64_t size, flags;
    int i, c;

    size = avio_rl32(pb);  /* field size */
    flags = avio_rl32(pb); /* field flags */
    for (i = 0; i < sizeof(key) - 1; i++) {
        c = avio_r8(pb);
        if (c < 0x20 || c > 0x7E)
            break;
        else
            key[i] = c;
    }
    key[i] = 0;
    if (c != 0) {
        av_log(s, AV_LOG_WARNING, "Invalid APE tag key '%s'.\n", key);
        return -1;
    }
    if (size > INT32_MAX - AV_INPUT_BUFFER_PADDING_SIZE) {
        av_log(s, AV_LOG_ERROR, "APE tag size too large.\n");
        return AVERROR_INVALIDDATA;
    }
    if (flags & APE_TAG_FLAG_IS_BINARY) {
        uint8_t filename[1024];
        enum AVCodecID id;
        int ret;
        AVStream *st = avformat_new_stream(s, NULL);
        if (!st)
            return AVERROR(ENOMEM);

        ret = avio_get_str(pb, size, filename, sizeof(filename));
        if (ret < 0)
            return ret;
        if (size <= ret) {
            av_log(s, AV_LOG_WARNING, "Skipping binary tag '%s'.\n", key);
            return 0;
        }
        size -= ret;

        av_dict_set(&st->metadata, key, filename, 0);

        if ((id = ff_guess_image2_codec(filename)) != AV_CODEC_ID_NONE) {
            AVPacket pkt;
            int ret;

            ret = av_get_packet(s->pb, &pkt, size);
            if (ret < 0) {
                av_log(s, AV_LOG_ERROR, "Error reading cover art.\n");
                return ret;
            }

            st->disposition      |= AV_DISPOSITION_ATTACHED_PIC;
            st->codecpar->codec_type = AVMEDIA_TYPE_VIDEO;
            st->codecpar->codec_id   = id;

            st->attached_pic              = pkt;
            st->attached_pic.stream_index = st->index;
            st->attached_pic.flags       |= AV_PKT_FLAG_KEY;
        } else {
<<<<<<< HEAD
            if (ff_get_extradata(st->codec, s->pb, size) < 0)
                return AVERROR(ENOMEM);
            st->codec->codec_type = AVMEDIA_TYPE_ATTACHMENT;
=======
            st->codecpar->extradata = av_malloc(size + AV_INPUT_BUFFER_PADDING_SIZE);
            if (!st->codecpar->extradata)
                return AVERROR(ENOMEM);
            if (avio_read(pb, st->codecpar->extradata, size) != size) {
                av_freep(&st->codecpar->extradata);
                return AVERROR(EIO);
            }
            st->codecpar->extradata_size = size;
            st->codecpar->codec_type = AVMEDIA_TYPE_ATTACHMENT;
>>>>>>> 9200514a
        }
    } else {
        value = av_malloc(size+1);
        if (!value)
            return AVERROR(ENOMEM);
        c = avio_read(pb, value, size);
        if (c < 0) {
            av_free(value);
            return c;
        }
        value[c] = 0;
        av_dict_set(&s->metadata, key, value, AV_DICT_DONT_STRDUP_VAL);
    }
    return 0;
}

int64_t ff_ape_parse_tag(AVFormatContext *s)
{
    AVIOContext *pb = s->pb;
    int64_t file_size = avio_size(pb);
    uint32_t val, fields, tag_bytes;
    uint8_t buf[8];
    int64_t tag_start;
    int i;

    if (file_size < APE_TAG_FOOTER_BYTES)
        return 0;

    avio_seek(pb, file_size - APE_TAG_FOOTER_BYTES, SEEK_SET);

    avio_read(pb, buf, 8);     /* APETAGEX */
    if (strncmp(buf, APE_TAG_PREAMBLE, 8)) {
        return 0;
    }

    val = avio_rl32(pb);       /* APE tag version */
    if (val > APE_TAG_VERSION) {
        av_log(s, AV_LOG_ERROR, "Unsupported tag version. (>=%d)\n", APE_TAG_VERSION);
        return 0;
    }

    tag_bytes = avio_rl32(pb); /* tag size */
    if (tag_bytes - APE_TAG_FOOTER_BYTES > (1024 * 1024 * 16)) {
        av_log(s, AV_LOG_ERROR, "Tag size is way too big\n");
        return 0;
    }

    if (tag_bytes > file_size - APE_TAG_FOOTER_BYTES) {
        av_log(s, AV_LOG_ERROR, "Invalid tag size %"PRIu32".\n", tag_bytes);
        return 0;
    }
    tag_start = file_size - tag_bytes - APE_TAG_FOOTER_BYTES;

    fields = avio_rl32(pb);    /* number of fields */
    if (fields > 65536) {
        av_log(s, AV_LOG_ERROR, "Too many tag fields (%"PRIu32")\n", fields);
        return 0;
    }

    val = avio_rl32(pb);       /* flags */
    if (val & APE_TAG_FLAG_IS_HEADER) {
        av_log(s, AV_LOG_ERROR, "APE Tag is a header\n");
        return 0;
    }

    avio_seek(pb, file_size - tag_bytes, SEEK_SET);

    for (i=0; i<fields; i++)
        if (ape_tag_read_field(s) < 0) break;

    return tag_start;
}

static int string_is_ascii(const uint8_t *str)
{
    while (*str && *str >= 0x20 && *str <= 0x7e ) str++;
    return !*str;
}

int ff_ape_write_tag(AVFormatContext *s)
{
    AVDictionaryEntry *e = NULL;
    int size, ret, count = 0;
    AVIOContext *dyn_bc = NULL;
    uint8_t *dyn_buf = NULL;

    if ((ret = avio_open_dyn_buf(&dyn_bc)) < 0)
        goto end;

    // flags
    avio_wl32(dyn_bc, APE_TAG_FLAG_CONTAINS_HEADER | APE_TAG_FLAG_CONTAINS_FOOTER |
                     APE_TAG_FLAG_IS_HEADER);
    ffio_fill(dyn_bc, 0, 8);             // reserved

    ff_standardize_creation_time(s);
    while ((e = av_dict_get(s->metadata, "", e, AV_DICT_IGNORE_SUFFIX))) {
        int val_len;

        if (!string_is_ascii(e->key)) {
            av_log(s, AV_LOG_WARNING, "Non ASCII keys are not allowed\n");
            continue;
        }

        val_len = strlen(e->value);
        avio_wl32(dyn_bc, val_len);            // value length
        avio_wl32(dyn_bc, 0);                  // item flags
        avio_put_str(dyn_bc, e->key);          // key
        avio_write(dyn_bc, e->value, val_len); // value
        count++;
    }
    if (!count)
        goto end;

    size = avio_close_dyn_buf(dyn_bc, &dyn_buf);
    if (size <= 0)
        goto end;
    size += 20;

    // header
    avio_write(s->pb, "APETAGEX", 8);   // id
    avio_wl32(s->pb, APE_TAG_VERSION);  // version
    avio_wl32(s->pb, size);
    avio_wl32(s->pb, count);

    avio_write(s->pb, dyn_buf, size - 20);

    // footer
    avio_write(s->pb, "APETAGEX", 8);   // id
    avio_wl32(s->pb, APE_TAG_VERSION);  // version
    avio_wl32(s->pb, size);             // size
    avio_wl32(s->pb, count);            // tag count

    // flags
    avio_wl32(s->pb, APE_TAG_FLAG_CONTAINS_HEADER | APE_TAG_FLAG_CONTAINS_FOOTER);
    ffio_fill(s->pb, 0, 8);             // reserved

end:
    if (dyn_bc && !dyn_buf)
        avio_close_dyn_buf(dyn_bc, &dyn_buf);
    av_freep(&dyn_buf);

    return ret;
}<|MERGE_RESOLUTION|>--- conflicted
+++ resolved
@@ -96,21 +96,9 @@
             st->attached_pic.stream_index = st->index;
             st->attached_pic.flags       |= AV_PKT_FLAG_KEY;
         } else {
-<<<<<<< HEAD
-            if (ff_get_extradata(st->codec, s->pb, size) < 0)
+            if (ff_get_extradata(st->codecpar, s->pb, size) < 0)
                 return AVERROR(ENOMEM);
-            st->codec->codec_type = AVMEDIA_TYPE_ATTACHMENT;
-=======
-            st->codecpar->extradata = av_malloc(size + AV_INPUT_BUFFER_PADDING_SIZE);
-            if (!st->codecpar->extradata)
-                return AVERROR(ENOMEM);
-            if (avio_read(pb, st->codecpar->extradata, size) != size) {
-                av_freep(&st->codecpar->extradata);
-                return AVERROR(EIO);
-            }
-            st->codecpar->extradata_size = size;
             st->codecpar->codec_type = AVMEDIA_TYPE_ATTACHMENT;
->>>>>>> 9200514a
         }
     } else {
         value = av_malloc(size+1);
