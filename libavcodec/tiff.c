--- conflicted
+++ resolved
@@ -704,20 +704,9 @@
         }
         break;
     case TIFF_ROWSPERSTRIP:
-<<<<<<< HEAD
-        if (type == TIFF_LONG && value == UINT_MAX)
-            value = s->height;
-        if (value < 1) {
-            av_log(s->avctx, AV_LOG_ERROR,
-                   "Incorrect value of rows per strip\n");
-            return AVERROR_INVALIDDATA;
-        }
-        s->rps = value;
-=======
         if (!value || (type == TIFF_LONG && value == UINT_MAX))
             value = s->height;
         s->rps = FFMIN(value, s->height);
->>>>>>> fdbe18b7
         break;
     case TIFF_STRIP_OFFS:
         if (count == 1) {
