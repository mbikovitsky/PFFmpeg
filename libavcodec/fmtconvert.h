--- conflicted
+++ resolved
@@ -35,12 +35,8 @@
      * @param len number of elements to convert.
      *            constraints: multiple of 8
      */
-<<<<<<< HEAD
-    void (*int32_to_float_fmul_scalar)(float *dst, const int32_t *src, float mul, int len);
-=======
     void (*int32_to_float_fmul_scalar)(float *dst, const int32_t *src,
                                        float mul, int len);
->>>>>>> b6293e27
 
     /**
      * Convert an array of float to an array of int16_t.
