/*
 * Bink video decoder
 * Copyright (c) 2009 Konstantin Shishkov
 * Copyright (C) 2011 Peter Ross <pross@xvid.org>
 *
 * This file is part of FFmpeg.
 *
 * FFmpeg is free software; you can redistribute it and/or
 * modify it under the terms of the GNU Lesser General Public
 * License as published by the Free Software Foundation; either
 * version 2.1 of the License, or (at your option) any later version.
 *
 * FFmpeg is distributed in the hope that it will be useful,
 * but WITHOUT ANY WARRANTY; without even the implied warranty of
 * MERCHANTABILITY or FITNESS FOR A PARTICULAR PURPOSE.  See the GNU
 * Lesser General Public License for more details.
 *
 * You should have received a copy of the GNU Lesser General Public
 * License along with FFmpeg; if not, write to the Free Software
 * Foundation, Inc., 51 Franklin Street, Fifth Floor, Boston, MA 02110-1301 USA
 */

#include "libavutil/attributes.h"
#include "libavutil/imgutils.h"
#include "libavutil/internal.h"
#include "avcodec.h"
#include "binkdata.h"
#include "binkdsp.h"
#include "blockdsp.h"
#include "hpeldsp.h"
#include "internal.h"
#include "mathops.h"

#define BITSTREAM_READER_LE
#include "get_bits.h"

#define BINK_FLAG_ALPHA 0x00100000
#define BINK_FLAG_GRAY  0x00020000

static VLC bink_trees[16];

/**
 * IDs for different data types used in old version of Bink video codec
 */
enum OldSources {
    BINKB_SRC_BLOCK_TYPES = 0, ///< 8x8 block types
    BINKB_SRC_COLORS,          ///< pixel values used for different block types
    BINKB_SRC_PATTERN,         ///< 8-bit values for 2-colour pattern fill
    BINKB_SRC_X_OFF,           ///< X components of motion value
    BINKB_SRC_Y_OFF,           ///< Y components of motion value
    BINKB_SRC_INTRA_DC,        ///< DC values for intrablocks with DCT
    BINKB_SRC_INTER_DC,        ///< DC values for interblocks with DCT
    BINKB_SRC_INTRA_Q,         ///< quantizer values for intrablocks with DCT
    BINKB_SRC_INTER_Q,         ///< quantizer values for interblocks with DCT
    BINKB_SRC_INTER_COEFS,     ///< number of coefficients for residue blocks

    BINKB_NB_SRC
};

static const int binkb_bundle_sizes[BINKB_NB_SRC] = {
    4, 8, 8, 5, 5, 11, 11, 4, 4, 7
};

static const int binkb_bundle_signed[BINKB_NB_SRC] = {
    0, 0, 0, 1, 1, 0, 1, 0, 0, 0
};

static int32_t binkb_intra_quant[16][64];
static int32_t binkb_inter_quant[16][64];

/**
 * IDs for different data types used in Bink video codec
 */
enum Sources {
    BINK_SRC_BLOCK_TYPES = 0, ///< 8x8 block types
    BINK_SRC_SUB_BLOCK_TYPES, ///< 16x16 block types (a subset of 8x8 block types)
    BINK_SRC_COLORS,          ///< pixel values used for different block types
    BINK_SRC_PATTERN,         ///< 8-bit values for 2-colour pattern fill
    BINK_SRC_X_OFF,           ///< X components of motion value
    BINK_SRC_Y_OFF,           ///< Y components of motion value
    BINK_SRC_INTRA_DC,        ///< DC values for intrablocks with DCT
    BINK_SRC_INTER_DC,        ///< DC values for interblocks with DCT
    BINK_SRC_RUN,             ///< run lengths for special fill block

    BINK_NB_SRC
};

/**
 * data needed to decode 4-bit Huffman-coded value
 */
typedef struct Tree {
    int     vlc_num;  ///< tree number (in bink_trees[])
    uint8_t syms[16]; ///< leaf value to symbol mapping
} Tree;

#define GET_HUFF(gb, tree)  (tree).syms[get_vlc2(gb, bink_trees[(tree).vlc_num].table,\
                                                 bink_trees[(tree).vlc_num].bits, 1)]

/**
 * data structure used for decoding single Bink data type
 */
typedef struct Bundle {
    int     len;       ///< length of number of entries to decode (in bits)
    Tree    tree;      ///< Huffman tree-related data
    uint8_t *data;     ///< buffer for decoded symbols
    uint8_t *data_end; ///< buffer end
    uint8_t *cur_dec;  ///< pointer to the not yet decoded part of the buffer
    uint8_t *cur_ptr;  ///< pointer to the data that is not read from buffer yet
} Bundle;

/*
 * Decoder context
 */
typedef struct BinkContext {
    AVCodecContext *avctx;
    BlockDSPContext bdsp;
    HpelDSPContext hdsp;
    BinkDSPContext binkdsp;
    AVFrame        *last;
    int            version;              ///< internal Bink file version
    int            has_alpha;
    int            swap_planes;
    unsigned       frame_num;

    Bundle         bundle[BINKB_NB_SRC]; ///< bundles for decoding all data types
    Tree           col_high[16];         ///< trees for decoding high nibble in "colours" data type
    int            col_lastval;          ///< value of last decoded high nibble in "colours" data type
} BinkContext;

/**
 * Bink video block types
 */
enum BlockTypes {
    SKIP_BLOCK = 0, ///< skipped block
    SCALED_BLOCK,   ///< block has size 16x16
    MOTION_BLOCK,   ///< block is copied from previous frame with some offset
    RUN_BLOCK,      ///< block is composed from runs of colours with custom scan order
    RESIDUE_BLOCK,  ///< motion block with some difference added
    INTRA_BLOCK,    ///< intra DCT block
    FILL_BLOCK,     ///< block is filled with single colour
    INTER_BLOCK,    ///< motion block with DCT applied to the difference
    PATTERN_BLOCK,  ///< block is filled with two colours following custom pattern
    RAW_BLOCK,      ///< uncoded 8x8 block
};

/**
 * Initialize length in all bundles.
 *
 * @param c     decoder context
 * @param width plane width
 * @param bw    plane width in 8x8 blocks
 */
static void init_lengths(BinkContext *c, int width, int bw)
{
    width = FFALIGN(width, 8);

    c->bundle[BINK_SRC_BLOCK_TYPES].len = av_log2((width >> 3) + 511) + 1;

    c->bundle[BINK_SRC_SUB_BLOCK_TYPES].len = av_log2((width >> 4) + 511) + 1;

    c->bundle[BINK_SRC_COLORS].len = av_log2(bw*64 + 511) + 1;

    c->bundle[BINK_SRC_INTRA_DC].len =
    c->bundle[BINK_SRC_INTER_DC].len =
    c->bundle[BINK_SRC_X_OFF].len =
    c->bundle[BINK_SRC_Y_OFF].len = av_log2((width >> 3) + 511) + 1;

    c->bundle[BINK_SRC_PATTERN].len = av_log2((bw << 3) + 511) + 1;

    c->bundle[BINK_SRC_RUN].len = av_log2(bw*48 + 511) + 1;
}

/**
 * Allocate memory for bundles.
 *
 * @param c decoder context
 */
static av_cold int init_bundles(BinkContext *c)
{
    int bw, bh, blocks;
    int i;

    bw = (c->avctx->width  + 7) >> 3;
    bh = (c->avctx->height + 7) >> 3;
    blocks = bw * bh;

    for (i = 0; i < BINKB_NB_SRC; i++) {
        c->bundle[i].data = av_mallocz(blocks * 64);
        if (!c->bundle[i].data)
            return AVERROR(ENOMEM);
        c->bundle[i].data_end = c->bundle[i].data + blocks * 64;
    }

    return 0;
}

/**
 * Free memory used by bundles.
 *
 * @param c decoder context
 */
static av_cold void free_bundles(BinkContext *c)
{
    int i;
    for (i = 0; i < BINKB_NB_SRC; i++)
        av_freep(&c->bundle[i].data);
}

/**
 * Merge two consequent lists of equal size depending on bits read.
 *
 * @param gb   context for reading bits
 * @param dst  buffer where merged list will be written to
 * @param src  pointer to the head of the first list (the second lists starts at src+size)
 * @param size input lists size
 */
static void merge(GetBitContext *gb, uint8_t *dst, uint8_t *src, int size)
{
    uint8_t *src2 = src + size;
    int size2 = size;

    do {
        if (!get_bits1(gb)) {
            *dst++ = *src++;
            size--;
        } else {
            *dst++ = *src2++;
            size2--;
        }
    } while (size && size2);

    while (size--)
        *dst++ = *src++;
    while (size2--)
        *dst++ = *src2++;
}

/**
 * Read information about Huffman tree used to decode data.
 *
 * @param gb   context for reading bits
 * @param tree pointer for storing tree data
 */
static void read_tree(GetBitContext *gb, Tree *tree)
{
    uint8_t tmp1[16] = { 0 }, tmp2[16], *in = tmp1, *out = tmp2;
    int i, t, len;

    tree->vlc_num = get_bits(gb, 4);
    if (!tree->vlc_num) {
        for (i = 0; i < 16; i++)
            tree->syms[i] = i;
        return;
    }
    if (get_bits1(gb)) {
        len = get_bits(gb, 3);
        for (i = 0; i <= len; i++) {
            tree->syms[i] = get_bits(gb, 4);
            tmp1[tree->syms[i]] = 1;
        }
        for (i = 0; i < 16 && len < 16 - 1; i++)
            if (!tmp1[i])
                tree->syms[++len] = i;
    } else {
        len = get_bits(gb, 2);
        for (i = 0; i < 16; i++)
            in[i] = i;
        for (i = 0; i <= len; i++) {
            int size = 1 << i;
            for (t = 0; t < 16; t += size << 1)
                merge(gb, out + t, in + t, size);
            FFSWAP(uint8_t*, in, out);
        }
        memcpy(tree->syms, in, 16);
    }
}

/**
 * Prepare bundle for decoding data.
 *
 * @param gb          context for reading bits
 * @param c           decoder context
 * @param bundle_num  number of the bundle to initialize
 */
static void read_bundle(GetBitContext *gb, BinkContext *c, int bundle_num)
{
    int i;

    if (bundle_num == BINK_SRC_COLORS) {
        for (i = 0; i < 16; i++)
            read_tree(gb, &c->col_high[i]);
        c->col_lastval = 0;
    }
    if (bundle_num != BINK_SRC_INTRA_DC && bundle_num != BINK_SRC_INTER_DC)
        read_tree(gb, &c->bundle[bundle_num].tree);
    c->bundle[bundle_num].cur_dec =
    c->bundle[bundle_num].cur_ptr = c->bundle[bundle_num].data;
}

/**
 * common check before starting decoding bundle data
 *
 * @param gb context for reading bits
 * @param b  bundle
 * @param t  variable where number of elements to decode will be stored
 */
#define CHECK_READ_VAL(gb, b, t) \
    if (!b->cur_dec || (b->cur_dec > b->cur_ptr)) \
        return 0; \
    t = get_bits(gb, b->len); \
    if (!t) { \
        b->cur_dec = NULL; \
        return 0; \
    } \

static int read_runs(AVCodecContext *avctx, GetBitContext *gb, Bundle *b)
{
    int t, v;
    const uint8_t *dec_end;

    CHECK_READ_VAL(gb, b, t);
    dec_end = b->cur_dec + t;
    if (dec_end > b->data_end) {
        av_log(avctx, AV_LOG_ERROR, "Run value went out of bounds\n");
        return AVERROR_INVALIDDATA;
    }
    if (get_bits1(gb)) {
        v = get_bits(gb, 4);
        memset(b->cur_dec, v, t);
        b->cur_dec += t;
    } else {
        while (b->cur_dec < dec_end)
            *b->cur_dec++ = GET_HUFF(gb, b->tree);
    }
    return 0;
}

static int read_motion_values(AVCodecContext *avctx, GetBitContext *gb, Bundle *b)
{
    int t, sign, v;
    const uint8_t *dec_end;

    CHECK_READ_VAL(gb, b, t);
    dec_end = b->cur_dec + t;
    if (dec_end > b->data_end) {
        av_log(avctx, AV_LOG_ERROR, "Too many motion values\n");
        return AVERROR_INVALIDDATA;
    }
    if (get_bits1(gb)) {
        v = get_bits(gb, 4);
        if (v) {
            sign = -get_bits1(gb);
            v = (v ^ sign) - sign;
        }
        memset(b->cur_dec, v, t);
        b->cur_dec += t;
    } else {
        while (b->cur_dec < dec_end) {
            v = GET_HUFF(gb, b->tree);
            if (v) {
                sign = -get_bits1(gb);
                v = (v ^ sign) - sign;
            }
            *b->cur_dec++ = v;
        }
    }
    return 0;
}

static const uint8_t bink_rlelens[4] = { 4, 8, 12, 32 };

static int read_block_types(AVCodecContext *avctx, GetBitContext *gb, Bundle *b)
{
    int t, v;
    int last = 0;
    const uint8_t *dec_end;

    CHECK_READ_VAL(gb, b, t);
    dec_end = b->cur_dec + t;
    if (dec_end > b->data_end) {
        av_log(avctx, AV_LOG_ERROR, "Too many block type values\n");
        return AVERROR_INVALIDDATA;
    }
    if (get_bits1(gb)) {
        v = get_bits(gb, 4);
        memset(b->cur_dec, v, t);
        b->cur_dec += t;
    } else {
        while (b->cur_dec < dec_end) {
            v = GET_HUFF(gb, b->tree);
            if (v < 12) {
                last = v;
                *b->cur_dec++ = v;
            } else {
                int run = bink_rlelens[v - 12];

                if (dec_end - b->cur_dec < run)
                    return AVERROR_INVALIDDATA;
                memset(b->cur_dec, last, run);
                b->cur_dec += run;
            }
        }
    }
    return 0;
}

static int read_patterns(AVCodecContext *avctx, GetBitContext *gb, Bundle *b)
{
    int t, v;
    const uint8_t *dec_end;

    CHECK_READ_VAL(gb, b, t);
    dec_end = b->cur_dec + t;
    if (dec_end > b->data_end) {
        av_log(avctx, AV_LOG_ERROR, "Too many pattern values\n");
        return AVERROR_INVALIDDATA;
    }
    while (b->cur_dec < dec_end) {
        v  = GET_HUFF(gb, b->tree);
        v |= GET_HUFF(gb, b->tree) << 4;
        *b->cur_dec++ = v;
    }

    return 0;
}

static int read_colors(GetBitContext *gb, Bundle *b, BinkContext *c)
{
    int t, sign, v;
    const uint8_t *dec_end;

    CHECK_READ_VAL(gb, b, t);
    dec_end = b->cur_dec + t;
    if (dec_end > b->data_end) {
        av_log(c->avctx, AV_LOG_ERROR, "Too many color values\n");
        return AVERROR_INVALIDDATA;
    }
    if (get_bits1(gb)) {
        c->col_lastval = GET_HUFF(gb, c->col_high[c->col_lastval]);
        v = GET_HUFF(gb, b->tree);
        v = (c->col_lastval << 4) | v;
        if (c->version < 'i') {
            sign = ((int8_t) v) >> 7;
            v = ((v & 0x7F) ^ sign) - sign;
            v += 0x80;
        }
        memset(b->cur_dec, v, t);
        b->cur_dec += t;
    } else {
        while (b->cur_dec < dec_end) {
            c->col_lastval = GET_HUFF(gb, c->col_high[c->col_lastval]);
            v = GET_HUFF(gb, b->tree);
            v = (c->col_lastval << 4) | v;
            if (c->version < 'i') {
                sign = ((int8_t) v) >> 7;
                v = ((v & 0x7F) ^ sign) - sign;
                v += 0x80;
            }
            *b->cur_dec++ = v;
        }
    }
    return 0;
}

/** number of bits used to store first DC value in bundle */
#define DC_START_BITS 11

static int read_dcs(AVCodecContext *avctx, GetBitContext *gb, Bundle *b,
                    int start_bits, int has_sign)
{
    int i, j, len, len2, bsize, sign, v, v2;
    int16_t *dst     = (int16_t*)b->cur_dec;
    int16_t *dst_end = (int16_t*)b->data_end;

    CHECK_READ_VAL(gb, b, len);
    v = get_bits(gb, start_bits - has_sign);
    if (v && has_sign) {
        sign = -get_bits1(gb);
        v = (v ^ sign) - sign;
    }
    if (dst_end - dst < 1)
        return AVERROR_INVALIDDATA;
    *dst++ = v;
    len--;
    for (i = 0; i < len; i += 8) {
        len2 = FFMIN(len - i, 8);
        if (dst_end - dst < len2)
            return AVERROR_INVALIDDATA;
        bsize = get_bits(gb, 4);
        if (bsize) {
            for (j = 0; j < len2; j++) {
                v2 = get_bits(gb, bsize);
                if (v2) {
                    sign = -get_bits1(gb);
                    v2 = (v2 ^ sign) - sign;
                }
                v += v2;
                *dst++ = v;
                if (v < -32768 || v > 32767) {
                    av_log(avctx, AV_LOG_ERROR, "DC value went out of bounds: %d\n", v);
                    return AVERROR_INVALIDDATA;
                }
            }
        } else {
            for (j = 0; j < len2; j++)
                *dst++ = v;
        }
    }

    b->cur_dec = (uint8_t*)dst;
    return 0;
}

/**
 * Retrieve next value from bundle.
 *
 * @param c      decoder context
 * @param bundle bundle number
 */
static inline int get_value(BinkContext *c, int bundle)
{
    int ret;

    if (bundle < BINK_SRC_X_OFF || bundle == BINK_SRC_RUN)
        return *c->bundle[bundle].cur_ptr++;
    if (bundle == BINK_SRC_X_OFF || bundle == BINK_SRC_Y_OFF)
        return (int8_t)*c->bundle[bundle].cur_ptr++;
    ret = *(int16_t*)c->bundle[bundle].cur_ptr;
    c->bundle[bundle].cur_ptr += 2;
    return ret;
}

static av_cold void binkb_init_bundle(BinkContext *c, int bundle_num)
{
    c->bundle[bundle_num].cur_dec =
    c->bundle[bundle_num].cur_ptr = c->bundle[bundle_num].data;
    c->bundle[bundle_num].len = 13;
}

static av_cold void binkb_init_bundles(BinkContext *c)
{
    int i;
    for (i = 0; i < BINKB_NB_SRC; i++)
        binkb_init_bundle(c, i);
}

static int binkb_read_bundle(BinkContext *c, GetBitContext *gb, int bundle_num)
{
    const int bits = binkb_bundle_sizes[bundle_num];
    const int mask = 1 << (bits - 1);
    const int issigned = binkb_bundle_signed[bundle_num];
    Bundle *b = &c->bundle[bundle_num];
    int i, len;

    CHECK_READ_VAL(gb, b, len);
    if (b->data_end - b->cur_dec < len * (1 + (bits > 8)))
        return AVERROR_INVALIDDATA;
    if (bits <= 8) {
        if (!issigned) {
            for (i = 0; i < len; i++)
                *b->cur_dec++ = get_bits(gb, bits);
        } else {
            for (i = 0; i < len; i++)
                *b->cur_dec++ = get_bits(gb, bits) - mask;
        }
    } else {
        int16_t *dst = (int16_t*)b->cur_dec;

        if (!issigned) {
            for (i = 0; i < len; i++)
                *dst++ = get_bits(gb, bits);
        } else {
            for (i = 0; i < len; i++)
                *dst++ = get_bits(gb, bits) - mask;
        }
        b->cur_dec = (uint8_t*)dst;
    }
    return 0;
}

static inline int binkb_get_value(BinkContext *c, int bundle_num)
{
    int16_t ret;
    const int bits = binkb_bundle_sizes[bundle_num];

    if (bits <= 8) {
        int val = *c->bundle[bundle_num].cur_ptr++;
        return binkb_bundle_signed[bundle_num] ? (int8_t)val : val;
    }
    ret = *(int16_t*)c->bundle[bundle_num].cur_ptr;
    c->bundle[bundle_num].cur_ptr += 2;
    return ret;
}

/**
 * Read 8x8 block of DCT coefficients.
 *
 * @param gb       context for reading bits
 * @param block    place for storing coefficients
 * @param scan     scan order table
 * @param quant_matrices quantization matrices
 * @return 0 for success, negative value in other cases
 */
static int read_dct_coeffs(GetBitContext *gb, int32_t block[64], const uint8_t *scan,
                           const int32_t quant_matrices[16][64], int q)
{
    int coef_list[128];
    int mode_list[128];
    int i, t, bits, ccoef, mode, sign;
    int list_start = 64, list_end = 64, list_pos;
    int coef_count = 0;
    int coef_idx[64];
    int quant_idx;
    const int32_t *quant;

    coef_list[list_end] = 4;  mode_list[list_end++] = 0;
    coef_list[list_end] = 24; mode_list[list_end++] = 0;
    coef_list[list_end] = 44; mode_list[list_end++] = 0;
    coef_list[list_end] = 1;  mode_list[list_end++] = 3;
    coef_list[list_end] = 2;  mode_list[list_end++] = 3;
    coef_list[list_end] = 3;  mode_list[list_end++] = 3;

    for (bits = get_bits(gb, 4) - 1; bits >= 0; bits--) {
        list_pos = list_start;
        while (list_pos < list_end) {
            if (!(mode_list[list_pos] | coef_list[list_pos]) || !get_bits1(gb)) {
                list_pos++;
                continue;
            }
            ccoef = coef_list[list_pos];
            mode  = mode_list[list_pos];
            switch (mode) {
            case 0:
                coef_list[list_pos] = ccoef + 4;
                mode_list[list_pos] = 1;
            case 2:
                if (mode == 2) {
                    coef_list[list_pos]   = 0;
                    mode_list[list_pos++] = 0;
                }
                for (i = 0; i < 4; i++, ccoef++) {
                    if (get_bits1(gb)) {
                        coef_list[--list_start] = ccoef;
                        mode_list[  list_start] = 3;
                    } else {
                        if (!bits) {
                            t = 1 - (get_bits1(gb) << 1);
                        } else {
                            t = get_bits(gb, bits) | 1 << bits;
                            sign = -get_bits1(gb);
                            t = (t ^ sign) - sign;
                        }
                        block[scan[ccoef]] = t;
                        coef_idx[coef_count++] = ccoef;
                    }
                }
                break;
            case 1:
                mode_list[list_pos] = 2;
                for (i = 0; i < 3; i++) {
                    ccoef += 4;
                    coef_list[list_end]   = ccoef;
                    mode_list[list_end++] = 2;
                }
                break;
            case 3:
                if (!bits) {
                    t = 1 - (get_bits1(gb) << 1);
                } else {
                    t = get_bits(gb, bits) | 1 << bits;
                    sign = -get_bits1(gb);
                    t = (t ^ sign) - sign;
                }
                block[scan[ccoef]] = t;
                coef_idx[coef_count++] = ccoef;
                coef_list[list_pos]   = 0;
                mode_list[list_pos++] = 0;
                break;
            }
        }
    }

    if (q == -1) {
        quant_idx = get_bits(gb, 4);
    } else {
        quant_idx = q;
        if (quant_idx > 15U) {
            av_log(NULL, AV_LOG_ERROR, "quant_index %d out of range\n", quant_idx);
            return AVERROR_INVALIDDATA;
        }
    }

    quant = quant_matrices[quant_idx];

    block[0] = (block[0] * quant[0]) >> 11;
    for (i = 0; i < coef_count; i++) {
        int idx = coef_idx[i];
        block[scan[idx]] = (block[scan[idx]] * quant[idx]) >> 11;
    }

    return 0;
}

/**
 * Read 8x8 block with residue after motion compensation.
 *
 * @param gb          context for reading bits
 * @param block       place to store read data
 * @param masks_count number of masks to decode
 * @return 0 on success, negative value in other cases
 */
static int read_residue(GetBitContext *gb, int16_t block[64], int masks_count)
{
    int coef_list[128];
    int mode_list[128];
    int i, sign, mask, ccoef, mode;
    int list_start = 64, list_end = 64, list_pos;
    int nz_coeff[64];
    int nz_coeff_count = 0;

    coef_list[list_end] =  4; mode_list[list_end++] = 0;
    coef_list[list_end] = 24; mode_list[list_end++] = 0;
    coef_list[list_end] = 44; mode_list[list_end++] = 0;
    coef_list[list_end] =  0; mode_list[list_end++] = 2;

    for (mask = 1 << get_bits(gb, 3); mask; mask >>= 1) {
        for (i = 0; i < nz_coeff_count; i++) {
            if (!get_bits1(gb))
                continue;
            if (block[nz_coeff[i]] < 0)
                block[nz_coeff[i]] -= mask;
            else
                block[nz_coeff[i]] += mask;
            masks_count--;
            if (masks_count < 0)
                return 0;
        }
        list_pos = list_start;
        while (list_pos < list_end) {
            if (!(coef_list[list_pos] | mode_list[list_pos]) || !get_bits1(gb)) {
                list_pos++;
                continue;
            }
            ccoef = coef_list[list_pos];
            mode  = mode_list[list_pos];
            switch (mode) {
            case 0:
                coef_list[list_pos] = ccoef + 4;
                mode_list[list_pos] = 1;
            case 2:
                if (mode == 2) {
                    coef_list[list_pos]   = 0;
                    mode_list[list_pos++] = 0;
                }
                for (i = 0; i < 4; i++, ccoef++) {
                    if (get_bits1(gb)) {
                        coef_list[--list_start] = ccoef;
                        mode_list[  list_start] = 3;
                    } else {
                        nz_coeff[nz_coeff_count++] = bink_scan[ccoef];
                        sign = -get_bits1(gb);
                        block[bink_scan[ccoef]] = (mask ^ sign) - sign;
                        masks_count--;
                        if (masks_count < 0)
                            return 0;
                    }
                }
                break;
            case 1:
                mode_list[list_pos] = 2;
                for (i = 0; i < 3; i++) {
                    ccoef += 4;
                    coef_list[list_end]   = ccoef;
                    mode_list[list_end++] = 2;
                }
                break;
            case 3:
                nz_coeff[nz_coeff_count++] = bink_scan[ccoef];
                sign = -get_bits1(gb);
                block[bink_scan[ccoef]] = (mask ^ sign) - sign;
                coef_list[list_pos]   = 0;
                mode_list[list_pos++] = 0;
                masks_count--;
                if (masks_count < 0)
                    return 0;
                break;
            }
        }
    }

    return 0;
}

/**
 * Copy 8x8 block from source to destination, where src and dst may be overlapped
 */
static inline void put_pixels8x8_overlapped(uint8_t *dst, uint8_t *src, int stride)
{
    uint8_t tmp[64];
    int i;
    for (i = 0; i < 8; i++)
        memcpy(tmp + i*8, src + i*stride, 8);
    for (i = 0; i < 8; i++)
        memcpy(dst + i*stride, tmp + i*8, 8);
}

static int binkb_decode_plane(BinkContext *c, AVFrame *frame, GetBitContext *gb,
                              int plane_idx, int is_key, int is_chroma)
{
    int blk, ret;
    int i, j, bx, by;
    uint8_t *dst, *ref, *ref_start, *ref_end;
    int v, col[2];
    const uint8_t *scan;
    int xoff, yoff;
    LOCAL_ALIGNED_16(int16_t, block, [64]);
    LOCAL_ALIGNED_16(int32_t, dctblock, [64]);
    int coordmap[64];
    int ybias = is_key ? -15 : 0;
    int qp;

    const int stride = frame->linesize[plane_idx];
    int bw = is_chroma ? (c->avctx->width  + 15) >> 4 : (c->avctx->width  + 7) >> 3;
    int bh = is_chroma ? (c->avctx->height + 15) >> 4 : (c->avctx->height + 7) >> 3;

    binkb_init_bundles(c);
    ref_start = frame->data[plane_idx];
    ref_end   = frame->data[plane_idx] + (bh * frame->linesize[plane_idx] + bw) * 8;

    for (i = 0; i < 64; i++)
        coordmap[i] = (i & 7) + (i >> 3) * stride;

    for (by = 0; by < bh; by++) {
        for (i = 0; i < BINKB_NB_SRC; i++) {
            if ((ret = binkb_read_bundle(c, gb, i)) < 0)
                return ret;
        }

        dst  = frame->data[plane_idx]  + 8*by*stride;
        for (bx = 0; bx < bw; bx++, dst += 8) {
            blk = binkb_get_value(c, BINKB_SRC_BLOCK_TYPES);
            switch (blk) {
            case 0:
                break;
            case 1:
                scan = bink_patterns[get_bits(gb, 4)];
                i = 0;
                do {
                    int mode, run;

                    mode = get_bits1(gb);
                    run = get_bits(gb, binkb_runbits[i]) + 1;

                    i += run;
                    if (i > 64) {
                        av_log(c->avctx, AV_LOG_ERROR, "Run went out of bounds\n");
                        return AVERROR_INVALIDDATA;
                    }
                    if (mode) {
                        v = binkb_get_value(c, BINKB_SRC_COLORS);
                        for (j = 0; j < run; j++)
                            dst[coordmap[*scan++]] = v;
                    } else {
                        for (j = 0; j < run; j++)
                            dst[coordmap[*scan++]] = binkb_get_value(c, BINKB_SRC_COLORS);
                    }
                } while (i < 63);
                if (i == 63)
                    dst[coordmap[*scan++]] = binkb_get_value(c, BINKB_SRC_COLORS);
                break;
            case 2:
                memset(dctblock, 0, sizeof(*dctblock) * 64);
                dctblock[0] = binkb_get_value(c, BINKB_SRC_INTRA_DC);
                qp = binkb_get_value(c, BINKB_SRC_INTRA_Q);
                read_dct_coeffs(gb, dctblock, bink_scan, (const int32_t (*)[64])binkb_intra_quant, qp);
                c->binkdsp.idct_put(dst, stride, dctblock);
                break;
            case 3:
                xoff = binkb_get_value(c, BINKB_SRC_X_OFF);
                yoff = binkb_get_value(c, BINKB_SRC_Y_OFF) + ybias;
                ref = dst + xoff + yoff * stride;
                if (ref < ref_start || ref + 8*stride > ref_end) {
                    av_log(c->avctx, AV_LOG_WARNING, "Reference block is out of bounds\n");
                } else if (ref + 8*stride < dst || ref >= dst + 8*stride) {
                    c->hdsp.put_pixels_tab[1][0](dst, ref, stride, 8);
                } else {
                    put_pixels8x8_overlapped(dst, ref, stride);
                }
                c->bdsp.clear_block(block);
                v = binkb_get_value(c, BINKB_SRC_INTER_COEFS);
                read_residue(gb, block, v);
                c->binkdsp.add_pixels8(dst, block, stride);
                break;
            case 4:
                xoff = binkb_get_value(c, BINKB_SRC_X_OFF);
                yoff = binkb_get_value(c, BINKB_SRC_Y_OFF) + ybias;
                ref = dst + xoff + yoff * stride;
                if (ref < ref_start || ref + 8 * stride > ref_end) {
                    av_log(c->avctx, AV_LOG_WARNING, "Reference block is out of bounds\n");
                } else if (ref + 8*stride < dst || ref >= dst + 8*stride) {
                    c->hdsp.put_pixels_tab[1][0](dst, ref, stride, 8);
                } else {
                    put_pixels8x8_overlapped(dst, ref, stride);
                }
                memset(dctblock, 0, sizeof(*dctblock) * 64);
                dctblock[0] = binkb_get_value(c, BINKB_SRC_INTER_DC);
                qp = binkb_get_value(c, BINKB_SRC_INTER_Q);
                read_dct_coeffs(gb, dctblock, bink_scan, (const int32_t (*)[64])binkb_inter_quant, qp);
                c->binkdsp.idct_add(dst, stride, dctblock);
                break;
            case 5:
                v = binkb_get_value(c, BINKB_SRC_COLORS);
                c->bdsp.fill_block_tab[1](dst, v, stride, 8);
                break;
            case 6:
                for (i = 0; i < 2; i++)
                    col[i] = binkb_get_value(c, BINKB_SRC_COLORS);
                for (i = 0; i < 8; i++) {
                    v = binkb_get_value(c, BINKB_SRC_PATTERN);
                    for (j = 0; j < 8; j++, v >>= 1)
                        dst[i*stride + j] = col[v & 1];
                }
                break;
            case 7:
                xoff = binkb_get_value(c, BINKB_SRC_X_OFF);
                yoff = binkb_get_value(c, BINKB_SRC_Y_OFF) + ybias;
                ref = dst + xoff + yoff * stride;
                if (ref < ref_start || ref + 8 * stride > ref_end) {
                    av_log(c->avctx, AV_LOG_WARNING, "Reference block is out of bounds\n");
                } else if (ref + 8*stride < dst || ref >= dst + 8*stride) {
                    c->hdsp.put_pixels_tab[1][0](dst, ref, stride, 8);
                } else {
                    put_pixels8x8_overlapped(dst, ref, stride);
                }
                break;
            case 8:
                for (i = 0; i < 8; i++)
                    memcpy(dst + i*stride, c->bundle[BINKB_SRC_COLORS].cur_ptr + i*8, 8);
                c->bundle[BINKB_SRC_COLORS].cur_ptr += 64;
                break;
            default:
                av_log(c->avctx, AV_LOG_ERROR, "Unknown block type %d\n", blk);
                return AVERROR_INVALIDDATA;
            }
        }
    }
    if (get_bits_count(gb) & 0x1F) //next plane data starts at 32-bit boundary
        skip_bits_long(gb, 32 - (get_bits_count(gb) & 0x1F));

    return 0;
}

static int bink_put_pixels(BinkContext *c,
                           uint8_t *dst, uint8_t *prev, int stride,
                           uint8_t *ref_start,
                           uint8_t *ref_end)
{
    int xoff     = get_value(c, BINK_SRC_X_OFF);
    int yoff     = get_value(c, BINK_SRC_Y_OFF);
    uint8_t *ref = prev + xoff + yoff * stride;
    if (ref < ref_start || ref > ref_end) {
        av_log(c->avctx, AV_LOG_ERROR, "Copy out of bounds @%d, %d\n",
               xoff, yoff);
        return AVERROR_INVALIDDATA;
    }
    c->hdsp.put_pixels_tab[1][0](dst, ref, stride, 8);

    return 0;
}

static int bink_decode_plane(BinkContext *c, AVFrame *frame, GetBitContext *gb,
                             int plane_idx, int is_chroma)
{
    int blk, ret;
    int i, j, bx, by;
    uint8_t *dst, *prev, *ref_start, *ref_end;
    int v, col[2];
    const uint8_t *scan;
    LOCAL_ALIGNED_16(int16_t, block, [64]);
    LOCAL_ALIGNED_16(uint8_t, ublock, [64]);
    LOCAL_ALIGNED_16(int32_t, dctblock, [64]);
    int coordmap[64];

    const int stride = frame->linesize[plane_idx];
    int bw = is_chroma ? (c->avctx->width  + 15) >> 4 : (c->avctx->width  + 7) >> 3;
    int bh = is_chroma ? (c->avctx->height + 15) >> 4 : (c->avctx->height + 7) >> 3;
    int width = c->avctx->width >> is_chroma;

    init_lengths(c, FFMAX(width, 8), bw);
    for (i = 0; i < BINK_NB_SRC; i++)
        read_bundle(gb, c, i);

    ref_start = c->last->data[plane_idx] ? c->last->data[plane_idx]
                                         : frame->data[plane_idx];
    ref_end   = ref_start
                + (bw - 1 + c->last->linesize[plane_idx] * (bh - 1)) * 8;

    for (i = 0; i < 64; i++)
        coordmap[i] = (i & 7) + (i >> 3) * stride;

    for (by = 0; by < bh; by++) {
        if ((ret = read_block_types(c->avctx, gb, &c->bundle[BINK_SRC_BLOCK_TYPES])) < 0)
            return ret;
        if ((ret = read_block_types(c->avctx, gb, &c->bundle[BINK_SRC_SUB_BLOCK_TYPES])) < 0)
            return ret;
        if ((ret = read_colors(gb, &c->bundle[BINK_SRC_COLORS], c)) < 0)
            return ret;
        if ((ret = read_patterns(c->avctx, gb, &c->bundle[BINK_SRC_PATTERN])) < 0)
            return ret;
        if ((ret = read_motion_values(c->avctx, gb, &c->bundle[BINK_SRC_X_OFF])) < 0)
            return ret;
        if ((ret = read_motion_values(c->avctx, gb, &c->bundle[BINK_SRC_Y_OFF])) < 0)
            return ret;
        if ((ret = read_dcs(c->avctx, gb, &c->bundle[BINK_SRC_INTRA_DC], DC_START_BITS, 0)) < 0)
            return ret;
        if ((ret = read_dcs(c->avctx, gb, &c->bundle[BINK_SRC_INTER_DC], DC_START_BITS, 1)) < 0)
            return ret;
        if ((ret = read_runs(c->avctx, gb, &c->bundle[BINK_SRC_RUN])) < 0)
            return ret;

        if (by == bh)
            break;
        dst  = frame->data[plane_idx]  + 8*by*stride;
        prev = (c->last->data[plane_idx] ? c->last->data[plane_idx]
                                         : frame->data[plane_idx]) + 8*by*stride;
        for (bx = 0; bx < bw; bx++, dst += 8, prev += 8) {
            blk = get_value(c, BINK_SRC_BLOCK_TYPES);
            // 16x16 block type on odd line means part of the already decoded block, so skip it
            if ((by & 1) && blk == SCALED_BLOCK) {
                bx++;
                dst  += 8;
                prev += 8;
                continue;
            }
            switch (blk) {
            case SKIP_BLOCK:
                c->hdsp.put_pixels_tab[1][0](dst, prev, stride, 8);
                break;
            case SCALED_BLOCK:
                blk = get_value(c, BINK_SRC_SUB_BLOCK_TYPES);
                switch (blk) {
                case RUN_BLOCK:
                    scan = bink_patterns[get_bits(gb, 4)];
                    i = 0;
                    do {
                        int run = get_value(c, BINK_SRC_RUN) + 1;

                        i += run;
                        if (i > 64) {
                            av_log(c->avctx, AV_LOG_ERROR, "Run went out of bounds\n");
                            return AVERROR_INVALIDDATA;
                        }
                        if (get_bits1(gb)) {
                            v = get_value(c, BINK_SRC_COLORS);
                            for (j = 0; j < run; j++)
                                ublock[*scan++] = v;
                        } else {
                            for (j = 0; j < run; j++)
                                ublock[*scan++] = get_value(c, BINK_SRC_COLORS);
                        }
                    } while (i < 63);
                    if (i == 63)
                        ublock[*scan++] = get_value(c, BINK_SRC_COLORS);
                    break;
                case INTRA_BLOCK:
                    memset(dctblock, 0, sizeof(*dctblock) * 64);
                    dctblock[0] = get_value(c, BINK_SRC_INTRA_DC);
                    read_dct_coeffs(gb, dctblock, bink_scan, bink_intra_quant, -1);
                    c->binkdsp.idct_put(ublock, 8, dctblock);
                    break;
                case FILL_BLOCK:
                    v = get_value(c, BINK_SRC_COLORS);
                    c->bdsp.fill_block_tab[0](dst, v, stride, 16);
                    break;
                case PATTERN_BLOCK:
                    for (i = 0; i < 2; i++)
                        col[i] = get_value(c, BINK_SRC_COLORS);
                    for (j = 0; j < 8; j++) {
                        v = get_value(c, BINK_SRC_PATTERN);
                        for (i = 0; i < 8; i++, v >>= 1)
                            ublock[i + j*8] = col[v & 1];
                    }
                    break;
                case RAW_BLOCK:
                    for (j = 0; j < 8; j++)
                        for (i = 0; i < 8; i++)
                            ublock[i + j*8] = get_value(c, BINK_SRC_COLORS);
                    break;
                default:
                    av_log(c->avctx, AV_LOG_ERROR, "Incorrect 16x16 block type %d\n", blk);
                    return AVERROR_INVALIDDATA;
                }
                if (blk != FILL_BLOCK)
                c->binkdsp.scale_block(ublock, dst, stride);
                bx++;
                dst  += 8;
                prev += 8;
                break;
            case MOTION_BLOCK:
                ret = bink_put_pixels(c, dst, prev, stride,
                                      ref_start, ref_end);
                if (ret < 0)
                    return ret;
                break;
            case RUN_BLOCK:
                scan = bink_patterns[get_bits(gb, 4)];
                i = 0;
                do {
                    int run = get_value(c, BINK_SRC_RUN) + 1;

                    i += run;
                    if (i > 64) {
                        av_log(c->avctx, AV_LOG_ERROR, "Run went out of bounds\n");
                        return AVERROR_INVALIDDATA;
                    }
                    if (get_bits1(gb)) {
                        v = get_value(c, BINK_SRC_COLORS);
                        for (j = 0; j < run; j++)
                            dst[coordmap[*scan++]] = v;
                    } else {
                        for (j = 0; j < run; j++)
                            dst[coordmap[*scan++]] = get_value(c, BINK_SRC_COLORS);
                    }
                } while (i < 63);
                if (i == 63)
                    dst[coordmap[*scan++]] = get_value(c, BINK_SRC_COLORS);
                break;
            case RESIDUE_BLOCK:
                ret = bink_put_pixels(c, dst, prev, stride,
                                      ref_start, ref_end);
                if (ret < 0)
                    return ret;
                c->bdsp.clear_block(block);
                v = get_bits(gb, 7);
                read_residue(gb, block, v);
                c->binkdsp.add_pixels8(dst, block, stride);
                break;
            case INTRA_BLOCK:
                memset(dctblock, 0, sizeof(*dctblock) * 64);
                dctblock[0] = get_value(c, BINK_SRC_INTRA_DC);
                read_dct_coeffs(gb, dctblock, bink_scan, bink_intra_quant, -1);
                c->binkdsp.idct_put(dst, stride, dctblock);
                break;
            case FILL_BLOCK:
                v = get_value(c, BINK_SRC_COLORS);
                c->bdsp.fill_block_tab[1](dst, v, stride, 8);
                break;
            case INTER_BLOCK:
<<<<<<< HEAD
                xoff = get_value(c, BINK_SRC_X_OFF);
                yoff = get_value(c, BINK_SRC_Y_OFF);
                ref = prev + xoff + yoff * stride;
                if (ref < ref_start || ref > ref_end) {
                    av_log(c->avctx, AV_LOG_ERROR, "Copy out of bounds @%d, %d\n",
                           bx*8 + xoff, by*8 + yoff);
                    return -1;
                }
                c->hdsp.put_pixels_tab[1][0](dst, ref, stride, 8);
=======
                ret = bink_put_pixels(c, dst, prev, stride,
                                      ref_start, ref_end);
                if (ret < 0)
                    return ret;
>>>>>>> 7f596368
                memset(dctblock, 0, sizeof(*dctblock) * 64);
                dctblock[0] = get_value(c, BINK_SRC_INTER_DC);
                read_dct_coeffs(gb, dctblock, bink_scan, bink_inter_quant, -1);
                c->binkdsp.idct_add(dst, stride, dctblock);
                break;
            case PATTERN_BLOCK:
                for (i = 0; i < 2; i++)
                    col[i] = get_value(c, BINK_SRC_COLORS);
                for (i = 0; i < 8; i++) {
                    v = get_value(c, BINK_SRC_PATTERN);
                    for (j = 0; j < 8; j++, v >>= 1)
                        dst[i*stride + j] = col[v & 1];
                }
                break;
            case RAW_BLOCK:
                for (i = 0; i < 8; i++)
                    memcpy(dst + i*stride, c->bundle[BINK_SRC_COLORS].cur_ptr + i*8, 8);
                c->bundle[BINK_SRC_COLORS].cur_ptr += 64;
                break;
            default:
                av_log(c->avctx, AV_LOG_ERROR, "Unknown block type %d\n", blk);
                return AVERROR_INVALIDDATA;
            }
        }
    }
    if (get_bits_count(gb) & 0x1F) //next plane data starts at 32-bit boundary
        skip_bits_long(gb, 32 - (get_bits_count(gb) & 0x1F));

    return 0;
}

static int decode_frame(AVCodecContext *avctx, void *data, int *got_frame, AVPacket *pkt)
{
    BinkContext * const c = avctx->priv_data;
    AVFrame *frame = data;
    GetBitContext gb;
    int plane, plane_idx, ret;
    int bits_count = pkt->size << 3;

    if (c->version > 'b') {
        if ((ret = ff_get_buffer(avctx, frame, AV_GET_BUFFER_FLAG_REF)) < 0)
            return ret;
    } else {
        if ((ret = ff_reget_buffer(avctx, c->last)) < 0)
            return ret;
        if ((ret = av_frame_ref(frame, c->last)) < 0)
            return ret;
    }

    init_get_bits(&gb, pkt->data, bits_count);
    if (c->has_alpha) {
        if (c->version >= 'i')
            skip_bits_long(&gb, 32);
        if ((ret = bink_decode_plane(c, frame, &gb, 3, 0)) < 0)
            return ret;
    }
    if (c->version >= 'i')
        skip_bits_long(&gb, 32);

    c->frame_num++;

    for (plane = 0; plane < 3; plane++) {
        plane_idx = (!plane || !c->swap_planes) ? plane : (plane ^ 3);

        if (c->version > 'b') {
            if ((ret = bink_decode_plane(c, frame, &gb, plane_idx, !!plane)) < 0)
                return ret;
        } else {
            if ((ret = binkb_decode_plane(c, frame, &gb, plane_idx,
                                          c->frame_num == 1, !!plane)) < 0)
                return ret;
        }
        if (get_bits_count(&gb) >= bits_count)
            break;
    }
    emms_c();

    if (c->version > 'b') {
        av_frame_unref(c->last);
        if ((ret = av_frame_ref(c->last, frame)) < 0)
            return ret;
    }

    *got_frame = 1;

    /* always report that the buffer was completely consumed */
    return pkt->size;
}

/**
 * Caclulate quantization tables for version b
 */
static av_cold void binkb_calc_quant(void)
{
    uint8_t inv_bink_scan[64];
    static const int s[64]={
        1073741824,1489322693,1402911301,1262586814,1073741824, 843633538, 581104888, 296244703,
        1489322693,2065749918,1945893874,1751258219,1489322693,1170153332, 806015634, 410903207,
        1402911301,1945893874,1832991949,1649649171,1402911301,1102260336, 759250125, 387062357,
        1262586814,1751258219,1649649171,1484645031,1262586814, 992008094, 683307060, 348346918,
        1073741824,1489322693,1402911301,1262586814,1073741824, 843633538, 581104888, 296244703,
         843633538,1170153332,1102260336, 992008094, 843633538, 662838617, 456571181, 232757969,
         581104888, 806015634, 759250125, 683307060, 581104888, 456571181, 314491699, 160326478,
         296244703, 410903207, 387062357, 348346918, 296244703, 232757969, 160326478,  81733730,
    };
    int i, j;
#define C (1LL<<30)
    for (i = 0; i < 64; i++)
        inv_bink_scan[bink_scan[i]] = i;

    for (j = 0; j < 16; j++) {
        for (i = 0; i < 64; i++) {
            int k = inv_bink_scan[i];
            binkb_intra_quant[j][k] = binkb_intra_seed[i] * (int64_t)s[i] *
                                        binkb_num[j]/(binkb_den[j] * (C>>12));
            binkb_inter_quant[j][k] = binkb_inter_seed[i] * (int64_t)s[i] *
                                        binkb_num[j]/(binkb_den[j] * (C>>12));
        }
    }
}

static av_cold int decode_init(AVCodecContext *avctx)
{
    BinkContext * const c = avctx->priv_data;
    static VLC_TYPE table[16 * 128][2];
    static int binkb_initialised = 0;
    int i, ret;
    int flags;

    c->version = avctx->codec_tag >> 24;
    if (avctx->extradata_size < 4) {
        av_log(avctx, AV_LOG_ERROR, "Extradata missing or too short\n");
        return AVERROR_INVALIDDATA;
    }
    flags = AV_RL32(avctx->extradata);
    c->has_alpha = flags & BINK_FLAG_ALPHA;
    c->swap_planes = c->version >= 'h';
    if (!bink_trees[15].table) {
        for (i = 0; i < 16; i++) {
            const int maxbits = bink_tree_lens[i][15];
            bink_trees[i].table = table + i*128;
            bink_trees[i].table_allocated = 1 << maxbits;
            init_vlc(&bink_trees[i], maxbits, 16,
                     bink_tree_lens[i], 1, 1,
                     bink_tree_bits[i], 1, 1, INIT_VLC_USE_NEW_STATIC | INIT_VLC_LE);
        }
    }
    c->avctx = avctx;

    c->last = av_frame_alloc();
    if (!c->last)
        return AVERROR(ENOMEM);

    if ((ret = av_image_check_size(avctx->width, avctx->height, 0, avctx)) < 0)
        return ret;

    avctx->pix_fmt = c->has_alpha ? AV_PIX_FMT_YUVA420P : AV_PIX_FMT_YUV420P;

    ff_blockdsp_init(&c->bdsp, avctx);
    ff_hpeldsp_init(&c->hdsp, avctx->flags);
    ff_binkdsp_init(&c->binkdsp);

    if ((ret = init_bundles(c)) < 0) {
        free_bundles(c);
        return ret;
    }

    if (c->version == 'b') {
        if (!binkb_initialised) {
            binkb_calc_quant();
            binkb_initialised = 1;
        }
    }

    return 0;
}

static av_cold int decode_end(AVCodecContext *avctx)
{
    BinkContext * const c = avctx->priv_data;

    av_frame_free(&c->last);

    free_bundles(c);
    return 0;
}

static void flush(AVCodecContext *avctx)
{
    BinkContext * const c = avctx->priv_data;

    c->frame_num = 0;
}

AVCodec ff_bink_decoder = {
    .name           = "binkvideo",
    .long_name      = NULL_IF_CONFIG_SMALL("Bink video"),
    .type           = AVMEDIA_TYPE_VIDEO,
    .id             = AV_CODEC_ID_BINKVIDEO,
    .priv_data_size = sizeof(BinkContext),
    .init           = decode_init,
    .close          = decode_end,
    .decode         = decode_frame,
    .flush          = flush,
    .capabilities   = CODEC_CAP_DR1,
};<|MERGE_RESOLUTION|>--- conflicted
+++ resolved
@@ -1146,22 +1146,10 @@
                 c->bdsp.fill_block_tab[1](dst, v, stride, 8);
                 break;
             case INTER_BLOCK:
-<<<<<<< HEAD
-                xoff = get_value(c, BINK_SRC_X_OFF);
-                yoff = get_value(c, BINK_SRC_Y_OFF);
-                ref = prev + xoff + yoff * stride;
-                if (ref < ref_start || ref > ref_end) {
-                    av_log(c->avctx, AV_LOG_ERROR, "Copy out of bounds @%d, %d\n",
-                           bx*8 + xoff, by*8 + yoff);
-                    return -1;
-                }
-                c->hdsp.put_pixels_tab[1][0](dst, ref, stride, 8);
-=======
                 ret = bink_put_pixels(c, dst, prev, stride,
                                       ref_start, ref_end);
                 if (ret < 0)
                     return ret;
->>>>>>> 7f596368
                 memset(dctblock, 0, sizeof(*dctblock) * 64);
                 dctblock[0] = get_value(c, BINK_SRC_INTER_DC);
                 read_dct_coeffs(gb, dctblock, bink_scan, bink_inter_quant, -1);
