/*
 * Deluxe Paint Animation decoder
 * Copyright (c) 2009 Peter Ross
 *
 * This file is part of FFmpeg.
 *
 * FFmpeg is free software; you can redistribute it and/or
 * modify it under the terms of the GNU Lesser General Public
 * License as published by the Free Software Foundation; either
 * version 2.1 of the License, or (at your option) any later version.
 *
 * FFmpeg is distributed in the hope that it will be useful,
 * but WITHOUT ANY WARRANTY; without even the implied warranty of
 * MERCHANTABILITY or FITNESS FOR A PARTICULAR PURPOSE.  See the GNU
 * Lesser General Public License for more details.
 *
 * You should have received a copy of the GNU Lesser General Public
 * License along with FFmpeg; if not, write to the Free Software
 * Foundation, Inc., 51 Franklin Street, Fifth Floor, Boston, MA 02110-1301 USA
 */

/**
 * @file
 * Deluxe Paint Animation decoder
 */

#include "avcodec.h"
#include "bytestream.h"

typedef struct AnmContext {
    AVFrame frame;
    int palette[AVPALETTE_COUNT];
    GetByteContext gb;
    int x;  ///< x coordinate position
} AnmContext;

static av_cold int decode_init(AVCodecContext *avctx)
{
    AnmContext *s = avctx->priv_data;
    int i;

    avctx->pix_fmt = AV_PIX_FMT_PAL8;

    avcodec_get_frame_defaults(&s->frame);
    s->frame.reference = 3;
    bytestream2_init(&s->gb, avctx->extradata, avctx->extradata_size);
    if (bytestream2_get_bytes_left(&s->gb) < 16 * 8 + 4 * 256)
        return AVERROR_INVALIDDATA;

    bytestream2_skipu(&s->gb, 16 * 8);
    for (i = 0; i < 256; i++)
        s->palette[i] = bytestream2_get_le32u(&s->gb);

    return 0;
}

/**
 * Perform decode operation
 * @param dst     pointer to destination image buffer
 * @param dst_end pointer to end of destination image buffer
 * @param gb GetByteContext (optional, see below)
 * @param pixel Fill color (optional, see below)
 * @param count Pixel count
 * @param x Pointer to x-axis counter
 * @param width Image width
 * @param linesize Destination image buffer linesize
 * @return non-zero if destination buffer is exhausted
 *
 * a copy operation is achieved when 'gb' is set
 * a fill operation is achieved when 'gb' is null and pixel is >= 0
 * a skip operation is achieved when 'gb' is null and pixel is < 0
 */
static inline int op(uint8_t **dst, const uint8_t *dst_end,
                     GetByteContext *gb,
                     int pixel, int count,
                     int *x, int width, int linesize)
{
    int remaining = width - *x;
    while(count > 0) {
        int striplen = FFMIN(count, remaining);
        if (gb) {
            if (bytestream2_get_bytes_left(gb) < striplen)
                goto exhausted;
            bytestream2_get_bufferu(gb, *dst, striplen);
        } else if (pixel >= 0)
            memset(*dst, pixel, striplen);
        *dst      += striplen;
        remaining -= striplen;
        count     -= striplen;
        if (remaining <= 0) {
            *dst      += linesize - width;
            remaining  = width;
        }
        if (linesize > 0) {
            if (*dst >= dst_end) goto exhausted;
        } else {
            if (*dst <= dst_end) goto exhausted;
        }
    }
    *x = width - remaining;
    return 0;

exhausted:
    *x = width - remaining;
    return 1;
}

static int decode_frame(AVCodecContext *avctx,
                        void *data, int *got_frame,
                        AVPacket *avpkt)
{
    AnmContext *s = avctx->priv_data;
    const int buf_size = avpkt->size;
    uint8_t *dst, *dst_end;
    int count, ret;

<<<<<<< HEAD
    if ((ret = avctx->reget_buffer(avctx, &s->frame)) < 0) {
=======
    if ((ret = avctx->reget_buffer(avctx, &s->frame)) < 0){
>>>>>>> e83c1e2d
        av_log(avctx, AV_LOG_ERROR, "get_buffer() failed\n");
        return ret;
    }
    dst     = s->frame.data[0];
    dst_end = s->frame.data[0] + s->frame.linesize[0]*avctx->height;

    bytestream2_init(&s->gb, avpkt->data, buf_size);

    if (bytestream2_get_byte(&s->gb) != 0x42) {
        av_log_ask_for_sample(avctx, "unknown record type\n");
        return AVERROR_INVALIDDATA;
    }
    if (bytestream2_get_byte(&s->gb)) {
        av_log_ask_for_sample(avctx, "padding bytes not supported\n");
        return AVERROR_PATCHWELCOME;
    }
    bytestream2_skip(&s->gb, 2);

    s->x = 0;
    do {
        /* if statements are ordered by probability */
#define OP(gb, pixel, count) \
    op(&dst, dst_end, (gb), (pixel), (count), &s->x, avctx->width, s->frame.linesize[0])

        int type = bytestream2_get_byte(&s->gb);
        count = type & 0x7F;
        type >>= 7;
        if (count) {
            if (OP(type ? NULL : &s->gb, -1, count)) break;
        } else if (!type) {
            int pixel;
            count = bytestream2_get_byte(&s->gb);  /* count==0 gives nop */
            pixel = bytestream2_get_byte(&s->gb);
            if (OP(NULL, pixel, count)) break;
        } else {
            int pixel;
            type = bytestream2_get_le16(&s->gb);
            count = type & 0x3FFF;
            type >>= 14;
            if (!count) {
                if (type == 0)
                    break; // stop
                if (type == 2) {
                    av_log_ask_for_sample(avctx, "unknown opcode");
                    return AVERROR_PATCHWELCOME;
                }
                continue;
            }
            pixel = type == 3 ? bytestream2_get_byte(&s->gb) : -1;
            if (type == 1) count += 0x4000;
            if (OP(type == 2 ? &s->gb : NULL, pixel, count)) break;
        }
    } while (bytestream2_get_bytes_left(&s->gb) > 0);

    memcpy(s->frame.data[1], s->palette, AVPALETTE_SIZE);

    *got_frame = 1;
    *(AVFrame*)data = s->frame;
    return buf_size;
}

static av_cold int decode_end(AVCodecContext *avctx)
{
    AnmContext *s = avctx->priv_data;
    if (s->frame.data[0])
        avctx->release_buffer(avctx, &s->frame);
    return 0;
}

AVCodec ff_anm_decoder = {
    .name           = "anm",
    .type           = AVMEDIA_TYPE_VIDEO,
    .id             = AV_CODEC_ID_ANM,
    .priv_data_size = sizeof(AnmContext),
    .init           = decode_init,
    .close          = decode_end,
    .decode         = decode_frame,
    .capabilities   = CODEC_CAP_DR1,
    .long_name      = NULL_IF_CONFIG_SMALL("Deluxe Paint Animation"),
};<|MERGE_RESOLUTION|>--- conflicted
+++ resolved
@@ -114,11 +114,7 @@
     uint8_t *dst, *dst_end;
     int count, ret;
 
-<<<<<<< HEAD
-    if ((ret = avctx->reget_buffer(avctx, &s->frame)) < 0) {
-=======
     if ((ret = avctx->reget_buffer(avctx, &s->frame)) < 0){
->>>>>>> e83c1e2d
         av_log(avctx, AV_LOG_ERROR, "get_buffer() failed\n");
         return ret;
     }
