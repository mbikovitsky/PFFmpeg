--- conflicted
+++ resolved
@@ -518,11 +518,7 @@
     return buf_size;
 }
 
-<<<<<<< HEAD
 static void parse_palette(DVDSubContext *ctx, char *p)
-=======
-static av_cold int dvdsub_init(AVCodecContext *avctx)
->>>>>>> 6fee1b90
 {
     int i;
 
@@ -570,7 +566,7 @@
     return 1;
 }
 
-static int dvdsub_init(AVCodecContext *avctx)
+static int av_cold dvdsub_init(AVCodecContext *avctx)
 {
     DVDSubContext *ctx = avctx->priv_data;
     int ret;
