--- conflicted
+++ resolved
@@ -2671,10 +2671,6 @@
             if (HAVE_AMD3DNOW && (mm_flags & AV_CPU_FLAG_3DNOW))
                 c->add_hfyu_median_prediction = add_hfyu_median_prediction_cmov;
 #endif
-<<<<<<< HEAD
-
-=======
->>>>>>> 20a7d317
         } else if (HAVE_AMD3DNOW && (mm_flags & AV_CPU_FLAG_3DNOW)) {
             c->prefetch = prefetch_3dnow;
 
