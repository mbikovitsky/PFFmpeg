;*******************************************************************************
;* SIMD-optimized IDCT functions for HEVC decoding
;* Copyright (c) 2014 Pierre-Edouard LEPERE
;* Copyright (c) 2014 James Almer
;*
;* This file is part of FFmpeg.
;*
;* FFmpeg is free software; you can redistribute it and/or
;* modify it under the terms of the GNU Lesser General Public
;* License as published by the Free Software Foundation; either
;* version 2.1 of the License, or (at your option) any later version.
;*
;* FFmpeg is distributed in the hope that it will be useful,
;* but WITHOUT ANY WARRANTY; without even the implied warranty of
;* MERCHANTABILITY or FITNESS FOR A PARTICULAR PURPOSE.  See the GNU
;* Lesser General Public License for more details.
;*
;* You should have received a copy of the GNU Lesser General Public
;* License along with FFmpeg; if not, write to the Free Software
;* Foundation, Inc., 51 Franklin Street, Fifth Floor, Boston, MA 02110-1301 USA
;******************************************************************************

%include "libavutil/x86/x86util.asm"

SECTION .text

; void ff_hevc_idct_HxW_dc_{8,10}_<opt>(int16_t *coeffs)
; %1 = HxW
; %2 = number of loops
; %3 = bitdepth
%macro IDCT_DC 3
cglobal hevc_idct_%1x%1_dc_%3, 1, 2, 1, coeff, tmp
    movsx             tmpd, word [coeffq]
    add               tmpd, (1 << (14 - %3)) + 1
    sar               tmpd, (15 - %3)
    movd               xm0, tmpd
    SPLATW              m0, xm0
    DEFINE_ARGS coeff, cnt
    mov               cntd, %2
.loop:
    mova [coeffq+mmsize*0], m0
    mova [coeffq+mmsize*1], m0
    mova [coeffq+mmsize*2], m0
    mova [coeffq+mmsize*3], m0
    add  coeffq, mmsize*8
    mova [coeffq+mmsize*-4], m0
    mova [coeffq+mmsize*-3], m0
    mova [coeffq+mmsize*-2], m0
    mova [coeffq+mmsize*-1], m0
    dec  cntd
    jg  .loop
    RET
%endmacro

; %1 = HxW
; %2 = bitdepth
%macro IDCT_DC_NL 2 ; No loop
cglobal hevc_idct_%1x%1_dc_%2, 1, 2, 1, coeff, tmp
    movsx             tmpd, word [coeffq]
    add               tmpd, (1 << (14 - %2)) + 1
    sar               tmpd, (15 - %2)
    movd                m0, tmpd
    SPLATW              m0, xm0
    mova [coeffq+mmsize*0], m0
    mova [coeffq+mmsize*1], m0
    mova [coeffq+mmsize*2], m0
    mova [coeffq+mmsize*3], m0
%if mmsize == 16
    mova [coeffq+mmsize*4], m0
    mova [coeffq+mmsize*5], m0
    mova [coeffq+mmsize*6], m0
    mova [coeffq+mmsize*7], m0
%endif
    RET
%endmacro

%macro INIT_IDCT_DC 1
INIT_MMX mmxext
IDCT_DC_NL  4,      %1
IDCT_DC     8,  2,  %1

INIT_XMM sse2
IDCT_DC_NL  8,      %1
IDCT_DC    16,  4,  %1
IDCT_DC    32, 16,  %1

%if HAVE_AVX2_EXTERNAL
INIT_YMM avx2
IDCT_DC    16,  2,  %1
IDCT_DC    32,  8,  %1
%endif ;HAVE_AVX2_EXTERNAL
%endmacro

<<<<<<< HEAD
; 10-bit
INIT_MMX mmxext
IDCT_DC_NL  4,     10
IDCT_DC     8,  2, 10

INIT_XMM sse2
IDCT_DC_NL  8,     10
IDCT_DC    16,  4, 10
IDCT_DC    32, 16, 10

%if HAVE_AVX2_EXTERNAL
INIT_YMM avx2
IDCT_DC    16,  2, 10
IDCT_DC    32,  8, 10
%endif ;HAVE_AVX2_EXTERNAL

; 12-bit
INIT_MMX mmxext
IDCT_DC_NL  4,     12
IDCT_DC     8,  2, 12

INIT_XMM sse2
IDCT_DC_NL  8,     12
IDCT_DC    16,  4, 12
IDCT_DC    32, 16, 12

%if HAVE_AVX2_EXTERNAL
INIT_YMM avx2
IDCT_DC    16,  2, 12
IDCT_DC    32,  8, 12
%endif ;HAVE_AVX2_EXTERNAL
=======
INIT_IDCT_DC  8
INIT_IDCT_DC 10
>>>>>>> d9dccc03
<|MERGE_RESOLUTION|>--- conflicted
+++ resolved
@@ -91,39 +91,6 @@
 %endif ;HAVE_AVX2_EXTERNAL
 %endmacro
 
-<<<<<<< HEAD
-; 10-bit
-INIT_MMX mmxext
-IDCT_DC_NL  4,     10
-IDCT_DC     8,  2, 10
-
-INIT_XMM sse2
-IDCT_DC_NL  8,     10
-IDCT_DC    16,  4, 10
-IDCT_DC    32, 16, 10
-
-%if HAVE_AVX2_EXTERNAL
-INIT_YMM avx2
-IDCT_DC    16,  2, 10
-IDCT_DC    32,  8, 10
-%endif ;HAVE_AVX2_EXTERNAL
-
-; 12-bit
-INIT_MMX mmxext
-IDCT_DC_NL  4,     12
-IDCT_DC     8,  2, 12
-
-INIT_XMM sse2
-IDCT_DC_NL  8,     12
-IDCT_DC    16,  4, 12
-IDCT_DC    32, 16, 12
-
-%if HAVE_AVX2_EXTERNAL
-INIT_YMM avx2
-IDCT_DC    16,  2, 12
-IDCT_DC    32,  8, 12
-%endif ;HAVE_AVX2_EXTERNAL
-=======
 INIT_IDCT_DC  8
 INIT_IDCT_DC 10
->>>>>>> d9dccc03
+INIT_IDCT_DC 12