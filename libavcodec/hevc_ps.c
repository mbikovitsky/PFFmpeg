/*
 * HEVC Parameter Set decoding
 *
 * Copyright (C) 2012 - 2103 Guillaume Martres
 * Copyright (C) 2012 - 2103 Mickael Raulet
 * Copyright (C) 2012 - 2013 Gildas Cocherel
 * Copyright (C) 2013 Vittorio Giovara
 *
 * This file is part of FFmpeg.
 *
 * FFmpeg is free software; you can redistribute it and/or
 * modify it under the terms of the GNU Lesser General Public
 * License as published by the Free Software Foundation; either
 * version 2.1 of the License, or (at your option) any later version.
 *
 * FFmpeg is distributed in the hope that it will be useful,
 * but WITHOUT ANY WARRANTY; without even the implied warranty of
 * MERCHANTABILITY or FITNESS FOR A PARTICULAR PURPOSE.  See the GNU
 * Lesser General Public License for more details.
 *
 * You should have received a copy of the GNU Lesser General Public
 * License along with FFmpeg; if not, write to the Free Software
 * Foundation, Inc., 51 Franklin Street, Fifth Floor, Boston, MA 02110-1301 USA
 */

#include "libavutil/imgutils.h"
#include "golomb.h"
#include "hevc.h"

static const uint8_t default_scaling_list_intra[] = {
    16, 16, 16, 16, 17, 18, 21, 24,
    16, 16, 16, 16, 17, 19, 22, 25,
    16, 16, 17, 18, 20, 22, 25, 29,
    16, 16, 18, 21, 24, 27, 31, 36,
    17, 17, 20, 24, 30, 35, 41, 47,
    18, 19, 22, 27, 35, 44, 54, 65,
    21, 22, 25, 31, 41, 54, 70, 88,
    24, 25, 29, 36, 47, 65, 88, 115
};

static const uint8_t default_scaling_list_inter[] = {
    16, 16, 16, 16, 17, 18, 20, 24,
    16, 16, 16, 17, 18, 20, 24, 25,
    16, 16, 17, 18, 20, 24, 25, 28,
    16, 17, 18, 20, 24, 25, 28, 33,
    17, 18, 20, 24, 25, 28, 33, 41,
    18, 20, 24, 25, 28, 33, 41, 54,
    20, 24, 25, 28, 33, 41, 54, 71,
    24, 25, 28, 33, 41, 54, 71, 91
};

static const AVRational vui_sar[] = {
    {  0,   1 },
    {  1,   1 },
    { 12,  11 },
    { 10,  11 },
    { 16,  11 },
    { 40,  33 },
    { 24,  11 },
    { 20,  11 },
    { 32,  11 },
    { 80,  33 },
    { 18,  11 },
    { 15,  11 },
    { 64,  33 },
    { 160, 99 },
    {  4,   3 },
    {  3,   2 },
    {  2,   1 },
};

int ff_hevc_decode_short_term_rps(HEVCContext *s, ShortTermRPS *rps,
                                  const HEVCSPS *sps, int is_slice_header)
{
    HEVCLocalContext *lc = s->HEVClc;
    uint8_t rps_predict = 0;
    int delta_poc;
    int k0 = 0;
    int k1 = 0;
    int k  = 0;
    int i;

    GetBitContext *gb = &lc->gb;

    if (rps != sps->st_rps && sps->nb_st_rps)
        rps_predict = get_bits1(gb);

    if (rps_predict) {
        const ShortTermRPS *rps_ridx;
        int delta_rps, abs_delta_rps;
        uint8_t use_delta_flag = 0;
        uint8_t delta_rps_sign;

        if (is_slice_header) {
            int delta_idx = get_ue_golomb_long(gb) + 1;
            if (delta_idx > sps->nb_st_rps) {
                av_log(s->avctx, AV_LOG_ERROR,
                       "Invalid value of delta_idx in slice header RPS: %d > %d.\n",
                       delta_idx, sps->nb_st_rps);
                return AVERROR_INVALIDDATA;
            }
            rps_ridx = &sps->st_rps[sps->nb_st_rps - delta_idx];
        } else
            rps_ridx = &sps->st_rps[rps - sps->st_rps - 1];

        delta_rps_sign = get_bits1(gb);
        abs_delta_rps  = get_ue_golomb_long(gb) + 1;
        delta_rps      = (1 - (delta_rps_sign << 1)) * abs_delta_rps;
        for (i = 0; i <= rps_ridx->num_delta_pocs; i++) {
            int used = rps->used[k] = get_bits1(gb);

            if (!used)
                use_delta_flag = get_bits1(gb);

            if (used || use_delta_flag) {
                if (i < rps_ridx->num_delta_pocs)
                    delta_poc = delta_rps + rps_ridx->delta_poc[i];
                else
                    delta_poc = delta_rps;
                rps->delta_poc[k] = delta_poc;
                if (delta_poc < 0)
                    k0++;
                else
                    k1++;
                k++;
            }
        }

        rps->num_delta_pocs    = k;
        rps->num_negative_pics = k0;
        // sort in increasing order (smallest first)
        if (rps->num_delta_pocs != 0) {
            int used, tmp;
            for (i = 1; i < rps->num_delta_pocs; i++) {
                delta_poc = rps->delta_poc[i];
                used      = rps->used[i];
                for (k = i - 1; k >= 0; k--) {
                    tmp = rps->delta_poc[k];
                    if (delta_poc < tmp) {
                        rps->delta_poc[k + 1] = tmp;
                        rps->used[k + 1]      = rps->used[k];
                        rps->delta_poc[k]     = delta_poc;
                        rps->used[k]          = used;
                    }
                }
            }
        }
        if ((rps->num_negative_pics >> 1) != 0) {
            int used;
            k = rps->num_negative_pics - 1;
            // flip the negative values to largest first
            for (i = 0; i < rps->num_negative_pics >> 1; i++) {
                delta_poc         = rps->delta_poc[i];
                used              = rps->used[i];
                rps->delta_poc[i] = rps->delta_poc[k];
                rps->used[i]      = rps->used[k];
                rps->delta_poc[k] = delta_poc;
                rps->used[k]      = used;
                k--;
            }
        }
    } else {
        unsigned int prev, nb_positive_pics;
        rps->num_negative_pics = get_ue_golomb_long(gb);
        nb_positive_pics       = get_ue_golomb_long(gb);

        if (rps->num_negative_pics >= MAX_REFS ||
            nb_positive_pics >= MAX_REFS) {
            av_log(s->avctx, AV_LOG_ERROR, "Too many refs in a short term RPS.\n");
            return AVERROR_INVALIDDATA;
        }

        rps->num_delta_pocs = rps->num_negative_pics + nb_positive_pics;
        if (rps->num_delta_pocs) {
            prev = 0;
            for (i = 0; i < rps->num_negative_pics; i++) {
                delta_poc = get_ue_golomb_long(gb) + 1;
                prev -= delta_poc;
                rps->delta_poc[i] = prev;
                rps->used[i]      = get_bits1(gb);
            }
            prev = 0;
            for (i = 0; i < nb_positive_pics; i++) {
                delta_poc = get_ue_golomb_long(gb) + 1;
                prev += delta_poc;
                rps->delta_poc[rps->num_negative_pics + i] = prev;
                rps->used[rps->num_negative_pics + i]      = get_bits1(gb);
            }
        }
    }
    return 0;
}


static int decode_profile_tier_level(HEVCContext *s,  ProfileTierLevel *ptl)
{
    int i;
    HEVCLocalContext *lc = s->HEVClc;
    GetBitContext *gb = &lc->gb;

    ptl->profile_space = get_bits(gb, 2);
    ptl->tier_flag     = get_bits1(gb);
    ptl->profile_idc   = get_bits(gb, 5);
    if (ptl->profile_idc == 1)
        av_log(s->avctx, AV_LOG_DEBUG, "Main profile bitstream\n");
    else if (ptl->profile_idc == 2)
        av_log(s->avctx, AV_LOG_DEBUG, "Main10 profile bitstream\n");
    else
        av_log(s->avctx, AV_LOG_WARNING, "No profile indication! (%d)\n", ptl->profile_idc);

    for (i = 0; i < 32; i++)
        ptl->profile_compatibility_flag[i] = get_bits1(gb);
    ptl->progressive_source_flag    = get_bits1(gb);
    ptl->interlaced_source_flag     = get_bits1(gb);
    ptl->non_packed_constraint_flag = get_bits1(gb);
    ptl->frame_only_constraint_flag = get_bits1(gb);
    if (get_bits(gb, 16) != 0) // XXX_reserved_zero_44bits[0..15]
        return -1;
    if (get_bits(gb, 16) != 0) // XXX_reserved_zero_44bits[16..31]
        return -1;
    if (get_bits(gb, 12) != 0) // XXX_reserved_zero_44bits[32..43]
        return -1;
    ptl->level_idc = get_bits(gb, 8);
    return 0;
}

static int parse_ptl(HEVCContext *s, PTL *ptl, int max_num_sub_layers)
{
    int i;
    HEVCLocalContext *lc = s->HEVClc;
    GetBitContext *gb = &lc->gb;
    decode_profile_tier_level(s, &ptl->general_PTL);

    for (i = 0; i < max_num_sub_layers - 1; i++) {
        ptl->sub_layer_profile_present_flag[i] = get_bits1(gb);
        ptl->sub_layer_level_present_flag[i]   = get_bits1(gb);
    }
    if (max_num_sub_layers - 1> 0)
        for (i = max_num_sub_layers - 1; i < 8; i++)
            skip_bits(gb, 2); // reserved_zero_2bits[i]
    for (i = 0; i < max_num_sub_layers - 1; i++) {
        if (ptl->sub_layer_profile_present_flag[i]) {
            decode_profile_tier_level(s, &ptl->sub_layer_PTL[i]);
            ptl->sub_layer_PTL[i].level_idc = get_bits(gb, 8);
        }
    }
    return 0;
}

static void decode_sublayer_hrd(HEVCContext *s, int nb_cpb,
                                int subpic_params_present)
{
    GetBitContext *gb = &s->HEVClc->gb;
    int i;

    for (i = 0; i < nb_cpb; i++) {
        get_ue_golomb_long(gb); // bit_rate_value_minus1
        get_ue_golomb_long(gb); // cpb_size_value_minus1

        if (subpic_params_present) {
            get_ue_golomb_long(gb); // cpb_size_du_value_minus1
            get_ue_golomb_long(gb); // bit_rate_du_value_minus1
        }
        skip_bits1(gb); // cbr_flag
    }
}

static void decode_hrd(HEVCContext *s, int common_inf_present,
                       int max_sublayers)
{
    GetBitContext *gb = &s->HEVClc->gb;
    int nal_params_present = 0, vcl_params_present = 0;
    int subpic_params_present = 0;
    int i;

    if (common_inf_present) {
        nal_params_present = get_bits1(gb);
        vcl_params_present = get_bits1(gb);

        if (nal_params_present || vcl_params_present) {
            subpic_params_present = get_bits1(gb);

            if (subpic_params_present) {
                skip_bits(gb, 8); // tick_divisor_minus2
                skip_bits(gb, 5); // du_cpb_removal_delay_increment_length_minus1
                skip_bits(gb, 1); // sub_pic_cpb_params_in_pic_timing_sei_flag
                skip_bits(gb, 5); // dpb_output_delay_du_length_minus1
            }

            skip_bits(gb, 4); // bit_rate_scale
            skip_bits(gb, 4); // cpb_size_scale

            if (subpic_params_present)
                skip_bits(gb, 4);  // cpb_size_du_scale

            skip_bits(gb, 5); // initial_cpb_removal_delay_length_minus1
            skip_bits(gb, 5); // au_cpb_removal_delay_length_minus1
            skip_bits(gb, 5); // dpb_output_delay_length_minus1
        }
    }

    for (i = 0; i < max_sublayers; i++) {
        int low_delay = 0;
        int nb_cpb = 1;
        int fixed_rate = get_bits1(gb);

        if (!fixed_rate)
            fixed_rate = get_bits1(gb);

        if (fixed_rate)
            get_ue_golomb_long(gb);  // elemental_duration_in_tc_minus1
        else
            low_delay = get_bits1(gb);

        if (!low_delay)
            nb_cpb = get_ue_golomb_long(gb) + 1;

        if (nal_params_present)
            decode_sublayer_hrd(s, nb_cpb, subpic_params_present);
        if (vcl_params_present)
            decode_sublayer_hrd(s, nb_cpb, subpic_params_present);
    }
}

int ff_hevc_decode_nal_vps(HEVCContext *s)
{
    int i,j;
    GetBitContext *gb = &s->HEVClc->gb;
    int vps_id = 0;
    HEVCVPS *vps;
    AVBufferRef *vps_buf = av_buffer_allocz(sizeof(*vps));
<<<<<<< HEAD

    if (!vps_buf)
        return AVERROR(ENOMEM);
    vps = (HEVCVPS*)vps_buf->data;
=======
>>>>>>> 33452aed

    if (!vps_buf)
      return AVERROR(ENOMEM);
    vps = (HEVCVPS*)vps_buf->data;

<<<<<<< HEAD
    if (!vps)
        return AVERROR(ENOMEM);
=======
    av_log(s->avctx, AV_LOG_DEBUG, "Decoding VPS\n");
>>>>>>> 33452aed

    vps_id = get_bits(gb, 4);
    if (vps_id >= MAX_VPS_COUNT) {
        av_log(s->avctx, AV_LOG_ERROR, "VPS id out of range: %d\n", vps_id);
        goto err;
    }

    if (get_bits(gb, 2) != 3) { // vps_reserved_three_2bits
        av_log(s->avctx, AV_LOG_ERROR, "vps_reserved_three_2bits is not three\n");
        goto err;
    }

    vps->vps_max_layers               = get_bits(gb, 6) + 1;
    vps->vps_max_sub_layers           = get_bits(gb, 3) + 1;
    vps->vps_temporal_id_nesting_flag = get_bits1(gb);

    if (get_bits(gb, 16) != 0xffff) { // vps_reserved_ffff_16bits
        av_log(s->avctx, AV_LOG_ERROR, "vps_reserved_ffff_16bits is not 0xffff\n");
        goto err;
    }

    if (vps->vps_max_sub_layers > MAX_SUB_LAYERS) {
        av_log(s->avctx, AV_LOG_ERROR, "vps_max_sub_layers out of range: %d\n",
               vps->vps_max_sub_layers);
        goto err;
    }

    if (parse_ptl(s, &vps->ptl, vps->vps_max_sub_layers) < 0) {
        av_log(s->avctx, AV_LOG_ERROR, "Error decoding profile tier level.\n");
        goto err;
    }
    vps->vps_sub_layer_ordering_info_present_flag = get_bits1(gb);

    i = vps->vps_sub_layer_ordering_info_present_flag ? 0 : vps->vps_max_sub_layers - 1;
    for (; i < vps->vps_max_sub_layers; i++) {
        vps->vps_max_dec_pic_buffering[i] = get_ue_golomb_long(gb) + 1;
        vps->vps_num_reorder_pics[i]      = get_ue_golomb_long(gb);
        vps->vps_max_latency_increase[i]  = get_ue_golomb_long(gb) - 1;

        if (vps->vps_max_dec_pic_buffering[i] > MAX_DPB_SIZE) {
            av_log(s->avctx, AV_LOG_ERROR, "vps_max_dec_pic_buffering_minus1 out of range: %d\n",
                   vps->vps_max_dec_pic_buffering[i] - 1);
            goto err;
        }
        if (vps->vps_num_reorder_pics[i] > vps->vps_max_dec_pic_buffering[i] - 1) {
            av_log(s->avctx, AV_LOG_ERROR, "vps_max_num_reorder_pics out of range: %d\n",
                   vps->vps_num_reorder_pics[i]);
            goto err;
        }
    }

    vps->vps_max_layer_id   = get_bits(gb, 6);
    vps->vps_num_layer_sets = get_ue_golomb_long(gb) + 1;
    for (i = 1; i < vps->vps_num_layer_sets; i++)
        for (j = 0; j <= vps->vps_max_layer_id; j++)
            skip_bits(gb, 1);  // layer_id_included_flag[i][j]

    vps->vps_timing_info_present_flag = get_bits1(gb);
    if (vps->vps_timing_info_present_flag) {
        vps->vps_num_units_in_tick               = get_bits_long(gb, 32);
        vps->vps_time_scale                      = get_bits_long(gb, 32);
        vps->vps_poc_proportional_to_timing_flag = get_bits1(gb);
        if (vps->vps_poc_proportional_to_timing_flag)
            vps->vps_num_ticks_poc_diff_one = get_ue_golomb_long(gb) + 1;
        vps->vps_num_hrd_parameters = get_ue_golomb_long(gb);
        for (i = 0; i < vps->vps_num_hrd_parameters; i++) {
            int common_inf_present = 1;

            get_ue_golomb_long(gb); // hrd_layer_set_idx
            if (i)
                common_inf_present = get_bits1(gb);
            decode_hrd(s, common_inf_present, vps->vps_max_sub_layers);
        }
    }
    get_bits1(gb); /* vps_extension_flag */

    av_buffer_unref(&s->vps_list[vps_id]);
    s->vps_list[vps_id] = vps_buf;
<<<<<<< HEAD

=======
>>>>>>> 33452aed
    return 0;

err:
    av_buffer_unref(&vps_buf);
    return AVERROR_INVALIDDATA;
}

static void decode_vui(HEVCContext *s, HEVCSPS *sps)
{
    VUI *vui          = &sps->vui;
    GetBitContext *gb = &s->HEVClc->gb;
    int sar_present;

    av_log(s->avctx, AV_LOG_DEBUG, "Decoding VUI\n");

    sar_present = get_bits1(gb);
    if (sar_present) {
        uint8_t sar_idx = get_bits(gb, 8);
        if (sar_idx < FF_ARRAY_ELEMS(vui_sar))
            vui->sar = vui_sar[sar_idx];
        else if (sar_idx == 255) {
            vui->sar.num = get_bits(gb, 16);
            vui->sar.den = get_bits(gb, 16);
        } else
            av_log(s->avctx, AV_LOG_WARNING,
                   "Unknown SAR index: %u.\n", sar_idx);
    }

    vui->overscan_info_present_flag = get_bits1(gb);
    if (vui->overscan_info_present_flag)
        vui->overscan_appropriate_flag = get_bits1(gb);

    vui->video_signal_type_present_flag = get_bits1(gb);
    if (vui->video_signal_type_present_flag) {
        vui->video_format                    = get_bits(gb, 3);
        vui->video_full_range_flag           = get_bits1(gb);
        vui->colour_description_present_flag = get_bits1(gb);
        if (vui->video_full_range_flag && sps->pix_fmt == AV_PIX_FMT_YUV420P)
            sps->pix_fmt = AV_PIX_FMT_YUVJ420P;
        if (vui->colour_description_present_flag) {
            vui->colour_primaries        = get_bits(gb, 8);
            vui->transfer_characteristic = get_bits(gb, 8);
            vui->matrix_coeffs           = get_bits(gb, 8);

            // Set invalid values to "unspecified"
            if (vui->colour_primaries >= AVCOL_PRI_NB)
                vui->colour_primaries = AVCOL_PRI_UNSPECIFIED;
            if (vui->transfer_characteristic >= AVCOL_TRC_NB)
                vui->transfer_characteristic = AVCOL_TRC_UNSPECIFIED;
            if (vui->matrix_coeffs >= AVCOL_SPC_NB)
                vui->matrix_coeffs = AVCOL_SPC_UNSPECIFIED;
        }
    }

    vui->chroma_loc_info_present_flag = get_bits1(gb);
    if (vui->chroma_loc_info_present_flag) {
        vui->chroma_sample_loc_type_top_field    = get_ue_golomb_long(gb);
        vui->chroma_sample_loc_type_bottom_field = get_ue_golomb_long(gb);
    }

    vui->neutra_chroma_indication_flag = get_bits1(gb);
    vui->field_seq_flag                = get_bits1(gb);
    vui->frame_field_info_present_flag = get_bits1(gb);

    vui->default_display_window_flag = get_bits1(gb);
    if (vui->default_display_window_flag) {
        //TODO: * 2 is only valid for 420
        vui->def_disp_win.left_offset   = get_ue_golomb_long(gb) * 2;
        vui->def_disp_win.right_offset  = get_ue_golomb_long(gb) * 2;
        vui->def_disp_win.top_offset    = get_ue_golomb_long(gb) * 2;
        vui->def_disp_win.bottom_offset = get_ue_golomb_long(gb) * 2;

        if (s->apply_defdispwin &&
            s->avctx->flags2 & CODEC_FLAG2_IGNORE_CROP) {
            av_log(s->avctx, AV_LOG_DEBUG,
                   "discarding vui default display window, "
                   "original values are l:%u r:%u t:%u b:%u\n",
                   vui->def_disp_win.left_offset,
                   vui->def_disp_win.right_offset,
                   vui->def_disp_win.top_offset,
                   vui->def_disp_win.bottom_offset);

            vui->def_disp_win.left_offset   =
            vui->def_disp_win.right_offset  =
            vui->def_disp_win.top_offset    =
            vui->def_disp_win.bottom_offset = 0;
        }
    }

    vui->vui_timing_info_present_flag = get_bits1(gb);

    if (vui->vui_timing_info_present_flag) {
        vui->vui_num_units_in_tick               = get_bits(gb, 32);
        vui->vui_time_scale                      = get_bits(gb, 32);
        vui->vui_poc_proportional_to_timing_flag = get_bits1(gb);
        if (vui->vui_poc_proportional_to_timing_flag)
            vui->vui_num_ticks_poc_diff_one_minus1 = get_ue_golomb_long(gb);
        vui->vui_hrd_parameters_present_flag = get_bits1(gb);
        if (vui->vui_hrd_parameters_present_flag)
            decode_hrd(s, 1, sps->max_sub_layers);
    }

    vui->bitstream_restriction_flag = get_bits1(gb);
    if (vui->bitstream_restriction_flag) {
        vui->tiles_fixed_structure_flag              = get_bits1(gb);
        vui->motion_vectors_over_pic_boundaries_flag = get_bits1(gb);
        vui->restricted_ref_pic_lists_flag           = get_bits1(gb);
        vui->min_spatial_segmentation_idc            = get_ue_golomb_long(gb);
        vui->max_bytes_per_pic_denom                 = get_ue_golomb_long(gb);
        vui->max_bits_per_min_cu_denom               = get_ue_golomb_long(gb);
        vui->log2_max_mv_length_horizontal           = get_ue_golomb_long(gb);
        vui->log2_max_mv_length_vertical             = get_ue_golomb_long(gb);
    }
}

static void set_default_scaling_list_data(ScalingList *sl)
{
    int matrixId;

    for (matrixId = 0; matrixId < 6; matrixId++) {
        // 4x4 default is 16
        memset(sl->sl[0][matrixId], 16, 16);
        sl->sl_dc[0][matrixId] = 16; // default for 16x16
        sl->sl_dc[1][matrixId] = 16; // default for 32x32
    }
    memcpy(sl->sl[1][0], default_scaling_list_intra, 64);
    memcpy(sl->sl[1][1], default_scaling_list_intra, 64);
    memcpy(sl->sl[1][2], default_scaling_list_intra, 64);
    memcpy(sl->sl[1][3], default_scaling_list_inter, 64);
    memcpy(sl->sl[1][4], default_scaling_list_inter, 64);
    memcpy(sl->sl[1][5], default_scaling_list_inter, 64);
    memcpy(sl->sl[2][0], default_scaling_list_intra, 64);
    memcpy(sl->sl[2][1], default_scaling_list_intra, 64);
    memcpy(sl->sl[2][2], default_scaling_list_intra, 64);
    memcpy(sl->sl[2][3], default_scaling_list_inter, 64);
    memcpy(sl->sl[2][4], default_scaling_list_inter, 64);
    memcpy(sl->sl[2][5], default_scaling_list_inter, 64);
    memcpy(sl->sl[3][0], default_scaling_list_intra, 64);
    memcpy(sl->sl[3][1], default_scaling_list_inter, 64);
}

static int scaling_list_data(HEVCContext *s, ScalingList *sl)
{
    GetBitContext *gb = &s->HEVClc->gb;
    uint8_t scaling_list_pred_mode_flag[4][6];
    int32_t scaling_list_dc_coef[2][6];
    int size_id, matrix_id, i, pos, delta;

    for (size_id = 0; size_id < 4; size_id++)
        for (matrix_id = 0; matrix_id < (size_id == 3 ? 2 : 6); matrix_id++) {
            scaling_list_pred_mode_flag[size_id][matrix_id] = get_bits1(gb);
            if (!scaling_list_pred_mode_flag[size_id][matrix_id]) {
                delta = get_ue_golomb_long(gb);
                /* Only need to handle non-zero delta. Zero means default,
                 * which should already be in the arrays. */
                if (delta) {
                    // Copy from previous array.
                    if (matrix_id - delta < 0) {
                        av_log(s->avctx, AV_LOG_ERROR,
                               "Invalid delta in scaling list data: %d.\n", delta);
                        return AVERROR_INVALIDDATA;
                    }

                    memcpy(sl->sl[size_id][matrix_id],
                           sl->sl[size_id][matrix_id - delta],
                           size_id > 0 ? 64 : 16);
                    if (size_id > 1)
                        sl->sl_dc[size_id - 2][matrix_id] = sl->sl_dc[size_id - 2][matrix_id - delta];
                }
            } else {
                int next_coef, coef_num;
                int32_t scaling_list_delta_coef;

                next_coef = 8;
                coef_num  = FFMIN(64, 1 << (4 + (size_id << 1)));
                if (size_id > 1) {
                    scaling_list_dc_coef[size_id - 2][matrix_id] = get_se_golomb(gb) + 8;
                    next_coef = scaling_list_dc_coef[size_id - 2][matrix_id];
                    sl->sl_dc[size_id - 2][matrix_id] = next_coef;
                }
                for (i = 0; i < coef_num; i++) {
                    if (size_id == 0)
                        pos = 4 * ff_hevc_diag_scan4x4_y[i] +
                                  ff_hevc_diag_scan4x4_x[i];
                    else
                        pos = 8 * ff_hevc_diag_scan8x8_y[i] +
                                  ff_hevc_diag_scan8x8_x[i];

                    scaling_list_delta_coef = get_se_golomb(gb);
                    next_coef = (next_coef + scaling_list_delta_coef + 256) % 256;
                    sl->sl[size_id][matrix_id][pos] = next_coef;
                }
            }
        }

    return 0;
}

int ff_hevc_decode_nal_sps(HEVCContext *s)
{
    const AVPixFmtDescriptor *desc;
    GetBitContext *gb = &s->HEVClc->gb;
    int ret    = 0;
    int sps_id = 0;
    int log2_diff_max_min_transform_block_size;
    int bit_depth_chroma, start, vui_present, sublayer_ordering_info;
    int i;

    HEVCSPS *sps;
    AVBufferRef *sps_buf = av_buffer_allocz(sizeof(*sps));

    if (!sps_buf)
        return AVERROR(ENOMEM);
    sps = (HEVCSPS*)sps_buf->data;

    av_log(s->avctx, AV_LOG_DEBUG, "Decoding SPS\n");

    // Coded parameters

    sps->vps_id = get_bits(gb, 4);
    if (sps->vps_id >= MAX_VPS_COUNT) {
        av_log(s->avctx, AV_LOG_ERROR, "VPS id out of range: %d\n", sps->vps_id);
        ret = AVERROR_INVALIDDATA;
        goto err;
    }

    sps->max_sub_layers = get_bits(gb, 3) + 1;
    if (sps->max_sub_layers > MAX_SUB_LAYERS) {
        av_log(s->avctx, AV_LOG_ERROR, "sps_max_sub_layers out of range: %d\n",
               sps->max_sub_layers);
        ret = AVERROR_INVALIDDATA;
        goto err;
    }

    skip_bits1(gb); // temporal_id_nesting_flag

    if (parse_ptl(s, &sps->ptl, sps->max_sub_layers) < 0) {
        av_log(s->avctx, AV_LOG_ERROR, "error decoding profile tier level\n");
        ret = AVERROR_INVALIDDATA;
        goto err;
    }
    sps_id = get_ue_golomb_long(gb);
    if (sps_id >= MAX_SPS_COUNT) {
        av_log(s->avctx, AV_LOG_ERROR, "SPS id out of range: %d\n", sps_id);
        ret = AVERROR_INVALIDDATA;
        goto err;
    }

    sps->chroma_format_idc = get_ue_golomb_long(gb);
    if (sps->chroma_format_idc != 1) {
        avpriv_report_missing_feature(s->avctx, "chroma_format_idc != 1\n");
        ret = AVERROR_PATCHWELCOME;
        goto err;
    }

    if (sps->chroma_format_idc == 3)
        sps->separate_colour_plane_flag = get_bits1(gb);

    sps->width  = get_ue_golomb_long(gb);
    sps->height = get_ue_golomb_long(gb);
    if ((ret = av_image_check_size(sps->width,
                                   sps->height, 0, s->avctx)) < 0)
        goto err;

    if (get_bits1(gb)) { // pic_conformance_flag
        //TODO: * 2 is only valid for 420
        sps->pic_conf_win.left_offset   = get_ue_golomb_long(gb) * 2;
        sps->pic_conf_win.right_offset  = get_ue_golomb_long(gb) * 2;
        sps->pic_conf_win.top_offset    = get_ue_golomb_long(gb) * 2;
        sps->pic_conf_win.bottom_offset = get_ue_golomb_long(gb) * 2;

        if (s->avctx->flags2 & CODEC_FLAG2_IGNORE_CROP) {
            av_log(s->avctx, AV_LOG_DEBUG,
                   "discarding sps conformance window, "
                   "original values are l:%u r:%u t:%u b:%u\n",
                   sps->pic_conf_win.left_offset,
                   sps->pic_conf_win.right_offset,
                   sps->pic_conf_win.top_offset,
                   sps->pic_conf_win.bottom_offset);

            sps->pic_conf_win.left_offset   =
            sps->pic_conf_win.right_offset  =
            sps->pic_conf_win.top_offset    =
            sps->pic_conf_win.bottom_offset = 0;
        }
        sps->output_window = sps->pic_conf_win;
    }

    sps->bit_depth   = get_ue_golomb_long(gb) + 8;
    bit_depth_chroma = get_ue_golomb_long(gb) + 8;
    if (bit_depth_chroma != sps->bit_depth) {
        av_log(s->avctx, AV_LOG_ERROR,
               "Luma bit depth (%d) is different from chroma bit depth (%d), "
               "this is unsupported.\n",
               sps->bit_depth, bit_depth_chroma);
        ret = AVERROR_INVALIDDATA;
        goto err;
    }

    if (sps->chroma_format_idc == 1) {
        switch (sps->bit_depth) {
        case 8:  sps->pix_fmt = AV_PIX_FMT_YUV420P;   break;
        case 9:  sps->pix_fmt = AV_PIX_FMT_YUV420P9;  break;
        case 10: sps->pix_fmt = AV_PIX_FMT_YUV420P10; break;
        default:
            av_log(s->avctx, AV_LOG_ERROR, "Unsupported bit depth: %d\n",
                   sps->bit_depth);
            ret = AVERROR_PATCHWELCOME;
            goto err;
        }
    } else {
        av_log(s->avctx, AV_LOG_ERROR,
               "non-4:2:0 support is currently unspecified.\n");
        return AVERROR_PATCHWELCOME;
    }

    desc = av_pix_fmt_desc_get(sps->pix_fmt);
    if (!desc) {
        ret = AVERROR(EINVAL);
        goto err;
    }

    sps->hshift[0] = sps->vshift[0] = 0;
    sps->hshift[2] = sps->hshift[1] = desc->log2_chroma_w;
    sps->vshift[2] = sps->vshift[1] = desc->log2_chroma_h;

    sps->pixel_shift = sps->bit_depth > 8;

    sps->log2_max_poc_lsb = get_ue_golomb_long(gb) + 4;
    if (sps->log2_max_poc_lsb > 16) {
        av_log(s->avctx, AV_LOG_ERROR, "log2_max_pic_order_cnt_lsb_minus4 out range: %d\n",
               sps->log2_max_poc_lsb - 4);
        ret = AVERROR_INVALIDDATA;
        goto err;
    }

    sublayer_ordering_info = get_bits1(gb);
    start = sublayer_ordering_info ? 0 : sps->max_sub_layers - 1;
    for (i = start; i < sps->max_sub_layers; i++) {
        sps->temporal_layer[i].max_dec_pic_buffering = get_ue_golomb_long(gb) + 1;
        sps->temporal_layer[i].num_reorder_pics      = get_ue_golomb_long(gb);
        sps->temporal_layer[i].max_latency_increase  = get_ue_golomb_long(gb) - 1;
        if (sps->temporal_layer[i].max_dec_pic_buffering > MAX_DPB_SIZE) {
            av_log(s->avctx, AV_LOG_ERROR, "sps_max_dec_pic_buffering_minus1 out of range: %d\n",
                   sps->temporal_layer[i].max_dec_pic_buffering - 1);
            ret = AVERROR_INVALIDDATA;
            goto err;
        }
        if (sps->temporal_layer[i].num_reorder_pics > sps->temporal_layer[i].max_dec_pic_buffering - 1) {
            av_log(s->avctx, AV_LOG_ERROR, "sps_max_num_reorder_pics out of range: %d\n",
                   sps->temporal_layer[i].num_reorder_pics);
            ret = AVERROR_INVALIDDATA;
            goto err;
        }
    }

    if (!sublayer_ordering_info) {
        for (i = 0; i < start; i++) {
            sps->temporal_layer[i].max_dec_pic_buffering = sps->temporal_layer[start].max_dec_pic_buffering;
            sps->temporal_layer[i].num_reorder_pics      = sps->temporal_layer[start].num_reorder_pics;
            sps->temporal_layer[i].max_latency_increase  = sps->temporal_layer[start].max_latency_increase;
        }
    }

    sps->log2_min_cb_size                    = get_ue_golomb_long(gb) + 3;
    sps->log2_diff_max_min_coding_block_size = get_ue_golomb_long(gb);
    sps->log2_min_tb_size                    = get_ue_golomb_long(gb) + 2;
    log2_diff_max_min_transform_block_size   = get_ue_golomb_long(gb);
    sps->log2_max_trafo_size                 = log2_diff_max_min_transform_block_size +
                                               sps->log2_min_tb_size;

    if (sps->log2_min_tb_size >= sps->log2_min_cb_size) {
        av_log(s->avctx, AV_LOG_ERROR, "Invalid value for log2_min_tb_size");
        ret = AVERROR_INVALIDDATA;
        goto err;
    }
    sps->max_transform_hierarchy_depth_inter = get_ue_golomb_long(gb);
    sps->max_transform_hierarchy_depth_intra = get_ue_golomb_long(gb);

    sps->scaling_list_enable_flag = get_bits1(gb);
    if (sps->scaling_list_enable_flag) {
        set_default_scaling_list_data(&sps->scaling_list);

        if (get_bits1(gb)) {
            ret = scaling_list_data(s, &sps->scaling_list);
            if (ret < 0)
                goto err;
        }
    }

    sps->amp_enabled_flag = get_bits1(gb);
    sps->sao_enabled      = get_bits1(gb);

    sps->pcm_enabled_flag = get_bits1(gb);
    if (sps->pcm_enabled_flag) {
        sps->pcm.bit_depth   = get_bits(gb, 4) + 1;
        sps->pcm.bit_depth_chroma = get_bits(gb, 4) + 1;
        sps->pcm.log2_min_pcm_cb_size = get_ue_golomb_long(gb) + 3;
        sps->pcm.log2_max_pcm_cb_size = sps->pcm.log2_min_pcm_cb_size +
                                        get_ue_golomb_long(gb);
        if (sps->pcm.bit_depth > sps->bit_depth) {
            av_log(s->avctx, AV_LOG_ERROR,
                   "PCM bit depth (%d) is greater than normal bit depth (%d)\n",
                   sps->pcm.bit_depth, sps->bit_depth);
            ret = AVERROR_INVALIDDATA;
            goto err;
        }

        sps->pcm.loop_filter_disable_flag = get_bits1(gb);
    }

    sps->nb_st_rps = get_ue_golomb_long(gb);
    if (sps->nb_st_rps > MAX_SHORT_TERM_RPS_COUNT) {
        av_log(s->avctx, AV_LOG_ERROR, "Too many short term RPS: %d.\n",
               sps->nb_st_rps);
        ret = AVERROR_INVALIDDATA;
        goto err;
    }
    for (i = 0; i < sps->nb_st_rps; i++) {
        if ((ret = ff_hevc_decode_short_term_rps(s, &sps->st_rps[i],
                                                 sps, 0)) < 0)
            goto err;
    }

    sps->long_term_ref_pics_present_flag = get_bits1(gb);
    if (sps->long_term_ref_pics_present_flag) {
        sps->num_long_term_ref_pics_sps = get_ue_golomb_long(gb);
        for (i = 0; i < sps->num_long_term_ref_pics_sps; i++) {
            sps->lt_ref_pic_poc_lsb_sps[i]       = get_bits(gb, sps->log2_max_poc_lsb);
            sps->used_by_curr_pic_lt_sps_flag[i] = get_bits1(gb);
        }
    }

    sps->sps_temporal_mvp_enabled_flag          = get_bits1(gb);
    sps->sps_strong_intra_smoothing_enable_flag = get_bits1(gb);
    sps->vui.sar = (AVRational){0, 1};
    vui_present = get_bits1(gb);
    if (vui_present)
        decode_vui(s, sps);
    skip_bits1(gb); // sps_extension_flag

    if (s->apply_defdispwin) {
        sps->output_window.left_offset   += sps->vui.def_disp_win.left_offset;
        sps->output_window.right_offset  += sps->vui.def_disp_win.right_offset;
        sps->output_window.top_offset    += sps->vui.def_disp_win.top_offset;
        sps->output_window.bottom_offset += sps->vui.def_disp_win.bottom_offset;
    }
    if (sps->output_window.left_offset & (0x1F >> (sps->pixel_shift)) &&
        !(s->avctx->flags & CODEC_FLAG_UNALIGNED)) {
        sps->output_window.left_offset &= ~(0x1F >> (sps->pixel_shift));
        av_log(s->avctx, AV_LOG_WARNING, "Reducing left output window to %d "
               "chroma samples to preserve alignment.\n",
               sps->output_window.left_offset);
    }
    sps->output_width  = sps->width -
                         (sps->output_window.left_offset + sps->output_window.right_offset);
    sps->output_height = sps->height -
                         (sps->output_window.top_offset + sps->output_window.bottom_offset);
    if (sps->output_width <= 0 || sps->output_height <= 0) {
        av_log(s->avctx, AV_LOG_WARNING, "Invalid visible frame dimensions: %dx%d.\n",
               sps->output_width, sps->output_height);
        if (s->avctx->err_recognition & AV_EF_EXPLODE) {
            ret = AVERROR_INVALIDDATA;
            goto err;
        }
        av_log(s->avctx, AV_LOG_WARNING,
               "Displaying the whole video surface.\n");
        sps->pic_conf_win.left_offset   =
        sps->pic_conf_win.right_offset  =
        sps->pic_conf_win.top_offset    =
        sps->pic_conf_win.bottom_offset = 0;
        sps->output_width               = sps->width;
        sps->output_height              = sps->height;
    }

    // Inferred parameters
    sps->log2_ctb_size = sps->log2_min_cb_size +
                         sps->log2_diff_max_min_coding_block_size;
    sps->log2_min_pu_size = sps->log2_min_cb_size - 1;

    sps->ctb_width  = (sps->width  + (1 << sps->log2_ctb_size) - 1) >> sps->log2_ctb_size;
    sps->ctb_height = (sps->height + (1 << sps->log2_ctb_size) - 1) >> sps->log2_ctb_size;
    sps->ctb_size   = sps->ctb_width * sps->ctb_height;

    sps->min_cb_width  = sps->width  >> sps->log2_min_cb_size;
    sps->min_cb_height = sps->height >> sps->log2_min_cb_size;
    sps->min_tb_width  = sps->width  >> sps->log2_min_tb_size;
    sps->min_tb_height = sps->height >> sps->log2_min_tb_size;
    sps->min_pu_width  = sps->width  >> sps->log2_min_pu_size;
    sps->min_pu_height = sps->height >> sps->log2_min_pu_size;

    sps->qp_bd_offset = 6 * (sps->bit_depth - 8);

    if (sps->width  & ((1 << sps->log2_min_cb_size) - 1) ||
        sps->height & ((1 << sps->log2_min_cb_size) - 1)) {
        av_log(s->avctx, AV_LOG_ERROR, "Invalid coded frame dimensions.\n");
        goto err;
    }

    if (sps->log2_ctb_size > MAX_LOG2_CTB_SIZE) {
        av_log(s->avctx, AV_LOG_ERROR, "CTB size out of range: 2^%d\n", sps->log2_ctb_size);
        goto err;
    }
    if (sps->max_transform_hierarchy_depth_inter > sps->log2_ctb_size - sps->log2_min_tb_size) {
        av_log(s->avctx, AV_LOG_ERROR, "max_transform_hierarchy_depth_inter out of range: %d\n",
               sps->max_transform_hierarchy_depth_inter);
        goto err;
    }
    if (sps->max_transform_hierarchy_depth_intra > sps->log2_ctb_size - sps->log2_min_tb_size) {
        av_log(s->avctx, AV_LOG_ERROR, "max_transform_hierarchy_depth_intra out of range: %d\n",
               sps->max_transform_hierarchy_depth_intra);
        goto err;
    }
    if (sps->log2_max_trafo_size > FFMIN(sps->log2_ctb_size, 5)) {
        av_log(s->avctx, AV_LOG_ERROR,
               "max transform block size out of range: %d\n",
               sps->log2_max_trafo_size);
        goto err;
    }

    if (s->avctx->debug & FF_DEBUG_BITSTREAM) {
        av_log(s->avctx, AV_LOG_DEBUG,
               "Parsed SPS: id %d; coded wxh: %dx%d; "
               "cropped wxh: %dx%d; pix_fmt: %s.\n",
               sps_id, sps->width, sps->height,
               sps->output_width, sps->output_height,
               av_get_pix_fmt_name(sps->pix_fmt));
    }

    /* check if this is a repeat of an already parsed SPS, then keep the
     * original one.
     * otherwise drop all PPSes that depend on it */
    if (s->sps_list[sps_id] &&
        !memcmp(s->sps_list[sps_id]->data, sps_buf->data, sps_buf->size)) {
        av_buffer_unref(&sps_buf);
    } else {
        for (i = 0; i < FF_ARRAY_ELEMS(s->pps_list); i++) {
            if (s->pps_list[i] && ((HEVCPPS*)s->pps_list[i]->data)->sps_id == sps_id)
                av_buffer_unref(&s->pps_list[i]);
        }
        av_buffer_unref(&s->sps_list[sps_id]);
        s->sps_list[sps_id] = sps_buf;
    }

    return 0;

err:
    av_buffer_unref(&sps_buf);
    return ret;
}

static void hevc_pps_free(void *opaque, uint8_t *data)
{
    HEVCPPS *pps = (HEVCPPS*)data;

    av_freep(&pps->column_width);
    av_freep(&pps->row_height);
    av_freep(&pps->col_bd);
    av_freep(&pps->row_bd);
    av_freep(&pps->col_idxX);
    av_freep(&pps->ctb_addr_rs_to_ts);
    av_freep(&pps->ctb_addr_ts_to_rs);
    av_freep(&pps->tile_pos_rs);
    av_freep(&pps->tile_id);
    av_freep(&pps->min_cb_addr_zs);
    av_freep(&pps->min_tb_addr_zs);

    av_freep(&pps);
}

int ff_hevc_decode_nal_pps(HEVCContext *s)
{
    GetBitContext *gb = &s->HEVClc->gb;
    HEVCSPS      *sps = NULL;
    int pic_area_in_ctbs, pic_area_in_min_cbs, pic_area_in_min_tbs;
    int log2_diff_ctb_min_tb_size;
    int i, j, x, y, ctb_addr_rs, tile_id;
    int ret    = 0;
    int pps_id = 0;

    AVBufferRef *pps_buf;
    HEVCPPS *pps = av_mallocz(sizeof(*pps));

    if (!pps)
        return AVERROR(ENOMEM);

    pps_buf = av_buffer_create((uint8_t *)pps, sizeof(*pps),
                               hevc_pps_free, NULL, 0);
    if (!pps_buf) {
        av_freep(&pps);
        return AVERROR(ENOMEM);
    }

    av_log(s->avctx, AV_LOG_DEBUG, "Decoding PPS\n");

    // Default values
    pps->loop_filter_across_tiles_enabled_flag = 1;
    pps->num_tile_columns                      = 1;
    pps->num_tile_rows                         = 1;
    pps->uniform_spacing_flag                  = 1;
    pps->disable_dbf                           = 0;
    pps->beta_offset                           = 0;
    pps->tc_offset                             = 0;

    // Coded parameters
    pps_id = get_ue_golomb_long(gb);
    if (pps_id >= MAX_PPS_COUNT) {
        av_log(s->avctx, AV_LOG_ERROR, "PPS id out of range: %d\n", pps_id);
        ret = AVERROR_INVALIDDATA;
        goto err;
    }
    pps->sps_id = get_ue_golomb_long(gb);
    if (pps->sps_id >= MAX_SPS_COUNT) {
        av_log(s->avctx, AV_LOG_ERROR, "SPS id out of range: %d\n", pps->sps_id);
        ret = AVERROR_INVALIDDATA;
        goto err;
    }
    if (!s->sps_list[pps->sps_id]) {
        av_log(s->avctx, AV_LOG_ERROR, "SPS does not exist \n");
        ret = AVERROR_INVALIDDATA;
        goto err;
    }
    sps = (HEVCSPS *)s->sps_list[pps->sps_id]->data;

    pps->dependent_slice_segments_enabled_flag = get_bits1(gb);
    pps->output_flag_present_flag              = get_bits1(gb);
    pps->num_extra_slice_header_bits           = get_bits(gb, 3);

    pps->sign_data_hiding_flag = get_bits1(gb);

    pps->cabac_init_present_flag = get_bits1(gb);

    pps->num_ref_idx_l0_default_active = get_ue_golomb_long(gb) + 1;
    pps->num_ref_idx_l1_default_active = get_ue_golomb_long(gb) + 1;

    pps->pic_init_qp_minus26 = get_se_golomb(gb);

    pps->constrained_intra_pred_flag = get_bits1(gb);
    pps->transform_skip_enabled_flag = get_bits1(gb);

    pps->cu_qp_delta_enabled_flag = get_bits1(gb);
    pps->diff_cu_qp_delta_depth   = 0;
    if (pps->cu_qp_delta_enabled_flag)
        pps->diff_cu_qp_delta_depth = get_ue_golomb_long(gb);

    pps->cb_qp_offset = get_se_golomb(gb);
    if (pps->cb_qp_offset < -12 || pps->cb_qp_offset > 12) {
        av_log(s->avctx, AV_LOG_ERROR, "pps_cb_qp_offset out of range: %d\n",
               pps->cb_qp_offset);
        ret = AVERROR_INVALIDDATA;
        goto err;
    }
    pps->cr_qp_offset = get_se_golomb(gb);
    if (pps->cr_qp_offset < -12 || pps->cr_qp_offset > 12) {
        av_log(s->avctx, AV_LOG_ERROR, "pps_cr_qp_offset out of range: %d\n",
               pps->cr_qp_offset);
        ret = AVERROR_INVALIDDATA;
        goto err;
    }
    pps->pic_slice_level_chroma_qp_offsets_present_flag = get_bits1(gb);

    pps->weighted_pred_flag   = get_bits1(gb);
    pps->weighted_bipred_flag = get_bits1(gb);

    pps->transquant_bypass_enable_flag    = get_bits1(gb);
    pps->tiles_enabled_flag               = get_bits1(gb);
    pps->entropy_coding_sync_enabled_flag = get_bits1(gb);

    if (pps->tiles_enabled_flag) {
        pps->num_tile_columns = get_ue_golomb_long(gb) + 1;
        pps->num_tile_rows    = get_ue_golomb_long(gb) + 1;
        if (pps->num_tile_columns == 0 ||
            pps->num_tile_columns >= sps->width) {
            av_log(s->avctx, AV_LOG_ERROR, "num_tile_columns_minus1 out of range: %d\n",
                   pps->num_tile_columns - 1);
            ret = AVERROR_INVALIDDATA;
            goto err;
        }
        if (pps->num_tile_rows == 0 ||
            pps->num_tile_rows >= sps->height) {
            av_log(s->avctx, AV_LOG_ERROR, "num_tile_rows_minus1 out of range: %d\n",
                   pps->num_tile_rows - 1);
            ret = AVERROR_INVALIDDATA;
            goto err;
        }

        pps->column_width = av_malloc_array(pps->num_tile_columns, sizeof(*pps->column_width));
        pps->row_height   = av_malloc_array(pps->num_tile_rows,    sizeof(*pps->row_height));
        if (!pps->column_width || !pps->row_height) {
            ret = AVERROR(ENOMEM);
            goto err;
        }

        pps->uniform_spacing_flag = get_bits1(gb);
        if (!pps->uniform_spacing_flag) {
            int sum = 0;
            for (i = 0; i < pps->num_tile_columns - 1; i++) {
                pps->column_width[i] = get_ue_golomb_long(gb) + 1;
                sum                 += pps->column_width[i];
            }
            if (sum >= sps->ctb_width) {
                av_log(s->avctx, AV_LOG_ERROR, "Invalid tile widths.\n");
                ret = AVERROR_INVALIDDATA;
                goto err;
            }
            pps->column_width[pps->num_tile_columns - 1] = sps->ctb_width - sum;

            sum = 0;
            for (i = 0; i < pps->num_tile_rows - 1; i++) {
                pps->row_height[i] = get_ue_golomb_long(gb) + 1;
                sum               += pps->row_height[i];
            }
            if (sum >= sps->ctb_height) {
                av_log(s->avctx, AV_LOG_ERROR, "Invalid tile heights.\n");
                ret = AVERROR_INVALIDDATA;
                goto err;
            }
            pps->row_height[pps->num_tile_rows - 1] = sps->ctb_height - sum;
        }
        pps->loop_filter_across_tiles_enabled_flag = get_bits1(gb);
    }

    pps->seq_loop_filter_across_slices_enabled_flag = get_bits1(gb);

    pps->deblocking_filter_control_present_flag = get_bits1(gb);
    if (pps->deblocking_filter_control_present_flag) {
        pps->deblocking_filter_override_enabled_flag = get_bits1(gb);
        pps->disable_dbf                             = get_bits1(gb);
        if (!pps->disable_dbf) {
            pps->beta_offset = get_se_golomb(gb) * 2;
            pps->tc_offset = get_se_golomb(gb) * 2;
            if (pps->beta_offset/2 < -6 || pps->beta_offset/2 > 6) {
                av_log(s->avctx, AV_LOG_ERROR, "pps_beta_offset_div2 out of range: %d\n",
                       pps->beta_offset/2);
                ret = AVERROR_INVALIDDATA;
                goto err;
            }
            if (pps->tc_offset/2 < -6 || pps->tc_offset/2 > 6) {
                av_log(s->avctx, AV_LOG_ERROR, "pps_tc_offset_div2 out of range: %d\n",
                       pps->tc_offset/2);
                ret = AVERROR_INVALIDDATA;
                goto err;
            }
        }
    }

    pps->scaling_list_data_present_flag = get_bits1(gb);
    if (pps->scaling_list_data_present_flag) {
        set_default_scaling_list_data(&pps->scaling_list);
        ret = scaling_list_data(s, &pps->scaling_list);
        if (ret < 0)
            goto err;
    }
    pps->lists_modification_present_flag = get_bits1(gb);
    pps->log2_parallel_merge_level       = get_ue_golomb_long(gb) + 2;
    if (pps->log2_parallel_merge_level > sps->log2_ctb_size) {
        av_log(s->avctx, AV_LOG_ERROR, "log2_parallel_merge_level_minus2 out of range: %d\n",
               pps->log2_parallel_merge_level - 2);
        ret = AVERROR_INVALIDDATA;
        goto err;
    }

    pps->slice_header_extension_present_flag = get_bits1(gb);
    skip_bits1(gb);     // pps_extension_flag

    // Inferred parameters
    pps->col_bd   = av_malloc_array(pps->num_tile_columns + 1, sizeof(*pps->col_bd));
    pps->row_bd   = av_malloc_array(pps->num_tile_rows + 1,    sizeof(*pps->row_bd));
    pps->col_idxX = av_malloc_array(sps->ctb_width,    sizeof(*pps->col_idxX));
    if (!pps->col_bd || !pps->row_bd || !pps->col_idxX) {
        ret = AVERROR(ENOMEM);
        goto err;
    }

    if (pps->uniform_spacing_flag) {
        if (!pps->column_width) {
            pps->column_width = av_malloc_array(pps->num_tile_columns, sizeof(*pps->column_width));
            pps->row_height   = av_malloc_array(pps->num_tile_rows,    sizeof(*pps->row_height));
        }
        if (!pps->column_width || !pps->row_height) {
            ret = AVERROR(ENOMEM);
            goto err;
        }

        for (i = 0; i < pps->num_tile_columns; i++) {
            pps->column_width[i] = ((i + 1) * sps->ctb_width) / pps->num_tile_columns -
                                   (i * sps->ctb_width) / pps->num_tile_columns;
        }

        for (i = 0; i < pps->num_tile_rows; i++) {
            pps->row_height[i] = ((i + 1) * sps->ctb_height) / pps->num_tile_rows -
                                 (i * sps->ctb_height) / pps->num_tile_rows;
        }
    }

    pps->col_bd[0] = 0;
    for (i = 0; i < pps->num_tile_columns; i++)
        pps->col_bd[i + 1] = pps->col_bd[i] + pps->column_width[i];

    pps->row_bd[0] = 0;
    for (i = 0; i < pps->num_tile_rows; i++)
        pps->row_bd[i + 1] = pps->row_bd[i] + pps->row_height[i];

    for (i = 0, j = 0; i < sps->ctb_width; i++) {
        if (i > pps->col_bd[j])
            j++;
        pps->col_idxX[i] = j;
    }

    /**
     * 6.5
     */
    pic_area_in_ctbs     = sps->ctb_width    * sps->ctb_height;
    pic_area_in_min_cbs  = sps->min_cb_width * sps->min_cb_height;
    pic_area_in_min_tbs  = sps->min_tb_width * sps->min_tb_height;

    pps->ctb_addr_rs_to_ts = av_malloc_array(pic_area_in_ctbs,    sizeof(*pps->ctb_addr_rs_to_ts));
    pps->ctb_addr_ts_to_rs = av_malloc_array(pic_area_in_ctbs,    sizeof(*pps->ctb_addr_ts_to_rs));
    pps->tile_id           = av_malloc_array(pic_area_in_ctbs,    sizeof(*pps->tile_id));
    pps->min_cb_addr_zs    = av_malloc_array(pic_area_in_min_cbs, sizeof(*pps->min_cb_addr_zs));
    pps->min_tb_addr_zs    = av_malloc_array(pic_area_in_min_tbs, sizeof(*pps->min_tb_addr_zs));
    if (!pps->ctb_addr_rs_to_ts || !pps->ctb_addr_ts_to_rs ||
        !pps->tile_id || !pps->min_cb_addr_zs || !pps->min_tb_addr_zs) {
        ret = AVERROR(ENOMEM);
        goto err;
    }

    for (ctb_addr_rs = 0; ctb_addr_rs < pic_area_in_ctbs; ctb_addr_rs++) {
        int tb_x   = ctb_addr_rs % sps->ctb_width;
        int tb_y   = ctb_addr_rs / sps->ctb_width;
        int tile_x = 0;
        int tile_y = 0;
        int val    = 0;

        for (i = 0; i < pps->num_tile_columns; i++) {
            if (tb_x < pps->col_bd[i + 1]) {
                tile_x = i;
                break;
            }
        }

        for (i = 0; i < pps->num_tile_rows; i++) {
            if (tb_y < pps->row_bd[i + 1]) {
                tile_y = i;
                break;
            }
        }

        for (i = 0; i < tile_x; i++)
            val += pps->row_height[tile_y] * pps->column_width[i];
        for (i = 0; i < tile_y; i++)
            val += sps->ctb_width * pps->row_height[i];

        val += (tb_y - pps->row_bd[tile_y]) * pps->column_width[tile_x] +
               tb_x - pps->col_bd[tile_x];

        pps->ctb_addr_rs_to_ts[ctb_addr_rs] = val;
        pps->ctb_addr_ts_to_rs[val]         = ctb_addr_rs;
    }

    for (j = 0, tile_id = 0; j < pps->num_tile_rows; j++)
        for (i = 0; i < pps->num_tile_columns; i++, tile_id++)
            for (y = pps->row_bd[j]; y < pps->row_bd[j + 1]; y++)
                for (x = pps->col_bd[i]; x < pps->col_bd[i + 1]; x++)
                    pps->tile_id[pps->ctb_addr_rs_to_ts[y * sps->ctb_width + x]] = tile_id;

    pps->tile_pos_rs = av_malloc_array(tile_id, sizeof(*pps->tile_pos_rs));
    if (!pps->tile_pos_rs) {
        ret = AVERROR(ENOMEM);
        goto err;
    }

    for (j = 0; j < pps->num_tile_rows; j++)
        for (i = 0; i < pps->num_tile_columns; i++)
            pps->tile_pos_rs[j * pps->num_tile_columns + i] = pps->row_bd[j] * sps->ctb_width + pps->col_bd[i];

    for (y = 0; y < sps->min_cb_height; y++) {
        for (x = 0; x < sps->min_cb_width; x++) {
            int tb_x        = x >> sps->log2_diff_max_min_coding_block_size;
            int tb_y        = y >> sps->log2_diff_max_min_coding_block_size;
            int ctb_addr_rs = sps->ctb_width * tb_y + tb_x;
            int val         = pps->ctb_addr_rs_to_ts[ctb_addr_rs] <<
                              (sps->log2_diff_max_min_coding_block_size * 2);
            for (i = 0; i < sps->log2_diff_max_min_coding_block_size; i++) {
                int m = 1 << i;
                val += (m & x ? m * m : 0) + (m & y ? 2 * m * m : 0);
            }
            pps->min_cb_addr_zs[y * sps->min_cb_width + x] = val;
        }
    }

    log2_diff_ctb_min_tb_size = sps->log2_ctb_size - sps->log2_min_tb_size;
    for (y = 0; y < sps->min_tb_height; y++) {
        for (x = 0; x < sps->min_tb_width; x++) {
            int tb_x        = x >> log2_diff_ctb_min_tb_size;
            int tb_y        = y >> log2_diff_ctb_min_tb_size;
            int ctb_addr_rs = sps->ctb_width * tb_y + tb_x;
            int val         = pps->ctb_addr_rs_to_ts[ctb_addr_rs] <<
                              (log2_diff_ctb_min_tb_size * 2);
            for (i = 0; i < log2_diff_ctb_min_tb_size; i++) {
                int m = 1 << i;
                val += (m & x ? m * m : 0) + (m & y ? 2 * m * m : 0);
            }
            pps->min_tb_addr_zs[y * sps->min_tb_width + x] = val;
        }
    }

    av_buffer_unref(&s->pps_list[pps_id]);
    s->pps_list[pps_id] = pps_buf;

    return 0;

err:
    av_buffer_unref(&pps_buf);
    return ret;
}<|MERGE_RESOLUTION|>--- conflicted
+++ resolved
@@ -329,24 +329,12 @@
     int vps_id = 0;
     HEVCVPS *vps;
     AVBufferRef *vps_buf = av_buffer_allocz(sizeof(*vps));
-<<<<<<< HEAD
 
     if (!vps_buf)
         return AVERROR(ENOMEM);
     vps = (HEVCVPS*)vps_buf->data;
-=======
->>>>>>> 33452aed
-
-    if (!vps_buf)
-      return AVERROR(ENOMEM);
-    vps = (HEVCVPS*)vps_buf->data;
-
-<<<<<<< HEAD
-    if (!vps)
-        return AVERROR(ENOMEM);
-=======
+
     av_log(s->avctx, AV_LOG_DEBUG, "Decoding VPS\n");
->>>>>>> 33452aed
 
     vps_id = get_bits(gb, 4);
     if (vps_id >= MAX_VPS_COUNT) {
@@ -425,10 +413,6 @@
 
     av_buffer_unref(&s->vps_list[vps_id]);
     s->vps_list[vps_id] = vps_buf;
-<<<<<<< HEAD
-
-=======
->>>>>>> 33452aed
     return 0;
 
 err:
