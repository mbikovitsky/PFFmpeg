/*
 * Wing Commander/Xan Video Decoder
 * Copyright (C) 2011 Konstantin Shishkov
 * based on work by Mike Melanson
 *
 * This file is part of FFmpeg.
 *
 * FFmpeg is free software; you can redistribute it and/or
 * modify it under the terms of the GNU Lesser General Public
 * License as published by the Free Software Foundation; either
 * version 2.1 of the License, or (at your option) any later version.
 *
 * FFmpeg is distributed in the hope that it will be useful,
 * but WITHOUT ANY WARRANTY; without even the implied warranty of
 * MERCHANTABILITY or FITNESS FOR A PARTICULAR PURPOSE.  See the GNU
 * Lesser General Public License for more details.
 *
 * You should have received a copy of the GNU Lesser General Public
 * License along with FFmpeg; if not, write to the Free Software
 * Foundation, Inc., 51 Franklin Street, Fifth Floor, Boston, MA 02110-1301 USA
 */

#include "avcodec.h"
#include "libavutil/intreadwrite.h"
#include "libavutil/mem.h"
#include "bytestream.h"
#define BITSTREAM_READER_LE
#include "get_bits.h"

typedef struct XanContext {
    AVCodecContext *avctx;
    AVFrame pic;

    uint8_t *y_buffer;
    uint8_t *scratch_buffer;
    int     buffer_size;
    GetByteContext gb;
} XanContext;

static av_cold int xan_decode_init(AVCodecContext *avctx)
{
    XanContext *s = avctx->priv_data;

    s->avctx = avctx;

    avctx->pix_fmt = AV_PIX_FMT_YUV420P;

    s->buffer_size = avctx->width * avctx->height;
    s->y_buffer = av_malloc(s->buffer_size);
    if (!s->y_buffer)
        return AVERROR(ENOMEM);
    s->scratch_buffer = av_malloc(s->buffer_size + 130);
    if (!s->scratch_buffer) {
        av_freep(&s->y_buffer);
        return AVERROR(ENOMEM);
    }

    return 0;
}

static int xan_unpack_luma(XanContext *s,
                           uint8_t *dst, const int dst_size)
{
    int tree_size, eof;
    int bits, mask;
    int tree_root, node;
    const uint8_t *dst_end = dst + dst_size;
    GetByteContext tree = s->gb;
    int start_off = bytestream2_tell(&tree);

    tree_size = bytestream2_get_byte(&s->gb);
    eof       = bytestream2_get_byte(&s->gb);
    tree_root = eof + tree_size;
    bytestream2_skip(&s->gb, tree_size * 2);

    node = tree_root;
    bits = bytestream2_get_byte(&s->gb);
    mask = 0x80;
    for (;;) {
        int bit = !!(bits & mask);
        mask >>= 1;
        bytestream2_seek(&tree, start_off + node*2 + bit - eof * 2, SEEK_SET);
        node = bytestream2_get_byte(&tree);
        if (node == eof)
            break;
        if (node < eof) {
            *dst++ = node;
            if (dst > dst_end)
                break;
            node = tree_root;
        }
        if (!mask) {
            if (bytestream2_get_bytes_left(&s->gb) <= 0)
                break;
            bits = bytestream2_get_byteu(&s->gb);
            mask = 0x80;
        }
    }
    return dst != dst_end ? AVERROR_INVALIDDATA : 0;
}

/* almost the same as in xan_wc3 decoder */
static int xan_unpack(XanContext *s,
                      uint8_t *dest, const int dest_len)
{
    uint8_t opcode;
    int size;
    uint8_t *orig_dest = dest;
    const uint8_t *dest_end = dest + dest_len;

    while (dest < dest_end) {
        if (bytestream2_get_bytes_left(&s->gb) <= 0)
            return AVERROR_INVALIDDATA;

        opcode = bytestream2_get_byteu(&s->gb);

        if (opcode < 0xe0) {
            int size2, back;
            if ((opcode & 0x80) == 0) {
                size  = opcode & 3;
                back  = ((opcode & 0x60) << 3) + bytestream2_get_byte(&s->gb) + 1;
                size2 = ((opcode & 0x1c) >> 2) + 3;
            } else if ((opcode & 0x40) == 0) {
                size  = bytestream2_peek_byte(&s->gb) >> 6;
                back  = (bytestream2_get_be16(&s->gb) & 0x3fff) + 1;
                size2 = (opcode & 0x3f) + 4;
            } else {
                size  = opcode & 3;
                back  = ((opcode & 0x10) << 12) + bytestream2_get_be16(&s->gb) + 1;
                size2 = ((opcode & 0x0c) <<  6) + bytestream2_get_byte(&s->gb) + 5;
                if (size + size2 > dest_end - dest)
                    break;
            }
            if (dest + size + size2 > dest_end ||
                dest - orig_dest + size < back)
                return AVERROR_INVALIDDATA;
            bytestream2_get_buffer(&s->gb, dest, size);
            dest += size;
            av_memcpy_backptr(dest, back, size2);
            dest += size2;
        } else {
            int finish = opcode >= 0xfc;

            size = finish ? opcode & 3 : ((opcode & 0x1f) << 2) + 4;
            if (dest_end - dest < size)
                return AVERROR_INVALIDDATA;
            bytestream2_get_buffer(&s->gb, dest, size);
            dest += size;
            if (finish)
                break;
        }
    }
    return dest - orig_dest;
}

static int xan_decode_chroma(AVCodecContext *avctx, unsigned chroma_off)
{
    XanContext *s = avctx->priv_data;
    uint8_t *U, *V;
    int val, uval, vval;
    int i, j;
    const uint8_t *src, *src_end;
    const uint8_t *table;
    int mode, offset, dec_size, table_size;

    if (!chroma_off)
        return 0;
    if (chroma_off + 4 >= bytestream2_get_bytes_left(&s->gb)) {
        av_log(avctx, AV_LOG_ERROR, "Invalid chroma block position\n");
        return AVERROR_INVALIDDATA;
    }
    bytestream2_seek(&s->gb, chroma_off + 4, SEEK_SET);
    mode        = bytestream2_get_le16(&s->gb);
    table       = s->gb.buffer;
    table_size  = bytestream2_get_le16(&s->gb);
    offset      = table_size * 2;
    table_size += 1;

    if (offset >= bytestream2_get_bytes_left(&s->gb)) {
        av_log(avctx, AV_LOG_ERROR, "Invalid chroma block offset\n");
        return AVERROR_INVALIDDATA;
    }

    bytestream2_skip(&s->gb, offset);
    memset(s->scratch_buffer, 0, s->buffer_size);
    dec_size = xan_unpack(s, s->scratch_buffer, s->buffer_size);
    if (dec_size < 0) {
        av_log(avctx, AV_LOG_ERROR, "Chroma unpacking failed\n");
<<<<<<< HEAD
        return AVERROR_INVALIDDATA;
=======
        return dec_size;
>>>>>>> 84f2847d
    }

    U = s->pic.data[1];
    V = s->pic.data[2];
    src     = s->scratch_buffer;
    src_end = src + dec_size;
    if (mode) {
        for (j = 0; j < avctx->height >> 1; j++) {
            for (i = 0; i < avctx->width >> 1; i++) {
                if (src_end - src < 1)
                    return 0;
                val = *src++;
                if (val) {
                    if (val >= table_size)
                        return AVERROR_INVALIDDATA;
                    val  = AV_RL16(table + (val << 1));
                    uval = (val >> 3) & 0xF8;
                    vval = (val >> 8) & 0xF8;
                    U[i] = uval | (uval >> 5);
                    V[i] = vval | (vval >> 5);
                }
            }
            U += s->pic.linesize[1];
            V += s->pic.linesize[2];
        }
    } else {
        uint8_t *U2 = U + s->pic.linesize[1];
        uint8_t *V2 = V + s->pic.linesize[2];

        for (j = 0; j < avctx->height >> 2; j++) {
            for (i = 0; i < avctx->width >> 1; i += 2) {
                if (src_end - src < 1)
                    return 0;
                val = *src++;
                if (val) {
                    if (val >= table_size)
                        return AVERROR_INVALIDDATA;
                    val  = AV_RL16(table + (val << 1));
                    uval = (val >> 3) & 0xF8;
                    vval = (val >> 8) & 0xF8;
                    U[i] = U[i+1] = U2[i] = U2[i+1] = uval | (uval >> 5);
                    V[i] = V[i+1] = V2[i] = V2[i+1] = vval | (vval >> 5);
                }
            }
            U  += s->pic.linesize[1] * 2;
            V  += s->pic.linesize[2] * 2;
            U2 += s->pic.linesize[1] * 2;
            V2 += s->pic.linesize[2] * 2;
        }
    }

    return 0;
}

static int xan_decode_frame_type0(AVCodecContext *avctx)
{
    XanContext *s = avctx->priv_data;
    uint8_t *ybuf, *prev_buf, *src = s->scratch_buffer;
    unsigned  chroma_off, corr_off;
    int cur, last;
    int i, j;
    int ret;

    chroma_off = bytestream2_get_le32(&s->gb);
    corr_off   = bytestream2_get_le32(&s->gb);

    if ((ret = xan_decode_chroma(avctx, chroma_off)) != 0)
        return ret;

    if (corr_off >= bytestream2_size(&s->gb)) {
        av_log(avctx, AV_LOG_WARNING, "Ignoring invalid correction block position\n");
        corr_off = 0;
    }
    bytestream2_seek(&s->gb, 12, SEEK_SET);
    ret = xan_unpack_luma(s, src, s->buffer_size >> 1);
    if (ret) {
        av_log(avctx, AV_LOG_ERROR, "Luma decoding failed\n");
        return ret;
    }

    ybuf = s->y_buffer;
    last = *src++;
    ybuf[0] = last << 1;
    for (j = 1; j < avctx->width - 1; j += 2) {
        cur = (last + *src++) & 0x1F;
        ybuf[j]   = last + cur;
        ybuf[j+1] = cur << 1;
        last = cur;
    }
    if(j < avctx->width)
        ybuf[j]  = last << 1;
    prev_buf = ybuf;
    ybuf += avctx->width;

    for (i = 1; i < avctx->height; i++) {
        last = ((prev_buf[0] >> 1) + *src++) & 0x1F;
        ybuf[0] = last << 1;
        for (j = 1; j < avctx->width - 1; j += 2) {
            cur = ((prev_buf[j + 1] >> 1) + *src++) & 0x1F;
            ybuf[j]   = last + cur;
            ybuf[j+1] = cur << 1;
            last = cur;
        }
        if(j < avctx->width)
            ybuf[j] = last << 1;
        prev_buf = ybuf;
        ybuf += avctx->width;
    }

    if (corr_off) {
        int dec_size;

        bytestream2_seek(&s->gb, 8 + corr_off, SEEK_SET);
        dec_size = xan_unpack(s, s->scratch_buffer, s->buffer_size);
        if (dec_size < 0)
            dec_size = 0;
        else
            dec_size = FFMIN(dec_size, s->buffer_size/2 - 1);

        for (i = 0; i < dec_size; i++)
            s->y_buffer[i*2+1] = (s->y_buffer[i*2+1] + (s->scratch_buffer[i] << 1)) & 0x3F;
    }

    src  = s->y_buffer;
    ybuf = s->pic.data[0];
    for (j = 0; j < avctx->height; j++) {
        for (i = 0; i < avctx->width; i++)
            ybuf[i] = (src[i] << 2) | (src[i] >> 3);
        src  += avctx->width;
        ybuf += s->pic.linesize[0];
    }

    return 0;
}

static int xan_decode_frame_type1(AVCodecContext *avctx)
{
    XanContext *s = avctx->priv_data;
    uint8_t *ybuf, *src = s->scratch_buffer;
    int cur, last;
    int i, j;
    int ret;

    if ((ret = xan_decode_chroma(avctx, bytestream2_get_le32(&s->gb))) != 0)
        return ret;

    bytestream2_seek(&s->gb, 16, SEEK_SET);
    ret = xan_unpack_luma(s, src,
                          s->buffer_size >> 1);
    if (ret) {
        av_log(avctx, AV_LOG_ERROR, "Luma decoding failed\n");
        return ret;
    }

    ybuf = s->y_buffer;
    for (i = 0; i < avctx->height; i++) {
        last = (ybuf[0] + (*src++ << 1)) & 0x3F;
        ybuf[0] = last;
        for (j = 1; j < avctx->width - 1; j += 2) {
            cur = (ybuf[j + 1] + (*src++ << 1)) & 0x3F;
            ybuf[j]   = (last + cur) >> 1;
            ybuf[j+1] = cur;
            last = cur;
        }
        if(j < avctx->width)
            ybuf[j] = last;
        ybuf += avctx->width;
    }

    src = s->y_buffer;
    ybuf = s->pic.data[0];
    for (j = 0; j < avctx->height; j++) {
        for (i = 0; i < avctx->width; i++)
            ybuf[i] = (src[i] << 2) | (src[i] >> 3);
        src  += avctx->width;
        ybuf += s->pic.linesize[0];
    }

    return 0;
}

static int xan_decode_frame(AVCodecContext *avctx,
                            void *data, int *got_frame,
                            AVPacket *avpkt)
{
    XanContext *s = avctx->priv_data;
    int ftype;
    int ret;

    s->pic.reference = 3;
    s->pic.buffer_hints = FF_BUFFER_HINTS_VALID |
                          FF_BUFFER_HINTS_PRESERVE |
                          FF_BUFFER_HINTS_REUSABLE;
    if ((ret = avctx->reget_buffer(avctx, &s->pic))) {
        av_log(s->avctx, AV_LOG_ERROR, "reget_buffer() failed\n");
        return ret;
    }

    bytestream2_init(&s->gb, avpkt->data, avpkt->size);
    ftype = bytestream2_get_le32(&s->gb);
    switch (ftype) {
    case 0:
        ret = xan_decode_frame_type0(avctx);
        break;
    case 1:
        ret = xan_decode_frame_type1(avctx);
        break;
    default:
        av_log(avctx, AV_LOG_ERROR, "Unknown frame type %d\n", ftype);
        return AVERROR_INVALIDDATA;
    }
    if (ret)
        return ret;

    *got_frame = 1;
    *(AVFrame*)data = s->pic;

    return avpkt->size;
}

static av_cold int xan_decode_end(AVCodecContext *avctx)
{
    XanContext *s = avctx->priv_data;

    if (s->pic.data[0])
        avctx->release_buffer(avctx, &s->pic);

    av_freep(&s->y_buffer);
    av_freep(&s->scratch_buffer);

    return 0;
}

AVCodec ff_xan_wc4_decoder = {
    .name           = "xan_wc4",
    .type           = AVMEDIA_TYPE_VIDEO,
    .id             = AV_CODEC_ID_XAN_WC4,
    .priv_data_size = sizeof(XanContext),
    .init           = xan_decode_init,
    .close          = xan_decode_end,
    .decode         = xan_decode_frame,
    .capabilities   = CODEC_CAP_DR1,
    .long_name      = NULL_IF_CONFIG_SMALL("Wing Commander IV / Xxan"),
};<|MERGE_RESOLUTION|>--- conflicted
+++ resolved
@@ -186,11 +186,7 @@
     dec_size = xan_unpack(s, s->scratch_buffer, s->buffer_size);
     if (dec_size < 0) {
         av_log(avctx, AV_LOG_ERROR, "Chroma unpacking failed\n");
-<<<<<<< HEAD
-        return AVERROR_INVALIDDATA;
-=======
         return dec_size;
->>>>>>> 84f2847d
     }
 
     U = s->pic.data[1];
