/*
 * H.26L/H.264/AVC/JVT/14496-10/... decoder
 * Copyright (c) 2003 Michael Niedermayer <michaelni@gmx.at>
 *
 * This file is part of FFmpeg.
 *
 * FFmpeg is free software; you can redistribute it and/or
 * modify it under the terms of the GNU Lesser General Public
 * License as published by the Free Software Foundation; either
 * version 2.1 of the License, or (at your option) any later version.
 *
 * FFmpeg is distributed in the hope that it will be useful,
 * but WITHOUT ANY WARRANTY; without even the implied warranty of
 * MERCHANTABILITY or FITNESS FOR A PARTICULAR PURPOSE.  See the GNU
 * Lesser General Public License for more details.
 *
 * You should have received a copy of the GNU Lesser General Public
 * License along with FFmpeg; if not, write to the Free Software
 * Foundation, Inc., 51 Franklin Street, Fifth Floor, Boston, MA 02110-1301 USA
 */

/**
 * @file
 * H.264 / AVC / MPEG4 part10 codec.
 * @author Michael Niedermayer <michaelni@gmx.at>
 */

#define UNCHECKED_BITSTREAM_READER 1

#include "libavutil/avassert.h"
#include "libavutil/display.h"
#include "libavutil/imgutils.h"
#include "libavutil/opt.h"
#include "libavutil/stereo3d.h"
#include "libavutil/timer.h"
#include "internal.h"
#include "cabac.h"
#include "cabac_functions.h"
#include "error_resilience.h"
#include "avcodec.h"
#include "h264.h"
#include "h264data.h"
#include "h264chroma.h"
#include "h264_mvpred.h"
#include "golomb.h"
#include "mathops.h"
#include "me_cmp.h"
#include "mpegutils.h"
#include "rectangle.h"
#include "svq3.h"
#include "thread.h"
#include "vdpau_internal.h"

const uint16_t ff_h264_mb_sizes[4] = { 256, 384, 512, 768 };

int avpriv_h264_has_num_reorder_frames(AVCodecContext *avctx)
{
    H264Context *h = avctx->priv_data;
    return h ? h->sps.num_reorder_frames : 0;
}

static void h264_er_decode_mb(void *opaque, int ref, int mv_dir, int mv_type,
                              int (*mv)[2][4][2],
                              int mb_x, int mb_y, int mb_intra, int mb_skipped)
{
    H264Context *h = opaque;
    H264SliceContext *sl = &h->slice_ctx[0];

    h->mb_x  = mb_x;
    h->mb_y  = mb_y;
    h->mb_xy = mb_x + mb_y * h->mb_stride;
    memset(sl->non_zero_count_cache, 0, sizeof(sl->non_zero_count_cache));
    av_assert1(ref >= 0);
    /* FIXME: It is possible albeit uncommon that slice references
     * differ between slices. We take the easy approach and ignore
     * it for now. If this turns out to have any relevance in
     * practice then correct remapping should be added. */
    if (ref >= sl->ref_count[0])
        ref = 0;
    if (!sl->ref_list[0][ref].f.data[0]) {
        av_log(h->avctx, AV_LOG_DEBUG, "Reference not available for error concealing\n");
        ref = 0;
    }
    if ((sl->ref_list[0][ref].reference&3) != 3) {
        av_log(h->avctx, AV_LOG_DEBUG, "Reference invalid\n");
        return;
    }
    fill_rectangle(&h->cur_pic.ref_index[0][4 * h->mb_xy],
                   2, 2, 2, ref, 1);
    fill_rectangle(&sl->ref_cache[0][scan8[0]], 4, 4, 8, ref, 1);
    fill_rectangle(sl->mv_cache[0][scan8[0]], 4, 4, 8,
                   pack16to32((*mv)[0][0][0], (*mv)[0][0][1]), 4);
    h->mb_mbaff =
    h->mb_field_decoding_flag = 0;
    ff_h264_hl_decode_mb(h, &h->slice_ctx[0]);
}

void ff_h264_draw_horiz_band(H264Context *h, H264SliceContext *sl,
                             int y, int height)
{
    AVCodecContext *avctx = h->avctx;
    AVFrame *cur  = &h->cur_pic.f;
    AVFrame *last = sl->ref_list[0][0].f.data[0] ? &sl->ref_list[0][0].f : NULL;
    const AVPixFmtDescriptor *desc = av_pix_fmt_desc_get(avctx->pix_fmt);
    int vshift = desc->log2_chroma_h;
    const int field_pic = h->picture_structure != PICT_FRAME;
    if (field_pic) {
        height <<= 1;
        y      <<= 1;
    }

    height = FFMIN(height, avctx->height - y);

    if (field_pic && h->first_field && !(avctx->slice_flags & SLICE_FLAG_ALLOW_FIELD))
        return;

    if (avctx->draw_horiz_band) {
        AVFrame *src;
        int offset[AV_NUM_DATA_POINTERS];
        int i;

        if (cur->pict_type == AV_PICTURE_TYPE_B || h->low_delay ||
            (avctx->slice_flags & SLICE_FLAG_CODED_ORDER))
            src = cur;
        else if (last)
            src = last;
        else
            return;

        offset[0] = y * src->linesize[0];
        offset[1] =
        offset[2] = (y >> vshift) * src->linesize[1];
        for (i = 3; i < AV_NUM_DATA_POINTERS; i++)
            offset[i] = 0;

        emms_c();

        avctx->draw_horiz_band(avctx, src, offset,
                               y, h->picture_structure, height);
    }
}

/**
 * Check if the top & left blocks are available if needed and
 * change the dc mode so it only uses the available blocks.
 */
int ff_h264_check_intra4x4_pred_mode(H264Context *h, H264SliceContext *sl)
{
    static const int8_t top[12] = {
        -1, 0, LEFT_DC_PRED, -1, -1, -1, -1, -1, 0
    };
    static const int8_t left[12] = {
        0, -1, TOP_DC_PRED, 0, -1, -1, -1, 0, -1, DC_128_PRED
    };
    int i;

    if (!(sl->top_samples_available & 0x8000)) {
        for (i = 0; i < 4; i++) {
            int status = top[sl->intra4x4_pred_mode_cache[scan8[0] + i]];
            if (status < 0) {
                av_log(h->avctx, AV_LOG_ERROR,
                       "top block unavailable for requested intra4x4 mode %d at %d %d\n",
                       status, h->mb_x, h->mb_y);
                return AVERROR_INVALIDDATA;
            } else if (status) {
                sl->intra4x4_pred_mode_cache[scan8[0] + i] = status;
            }
        }
    }

    if ((sl->left_samples_available & 0x8888) != 0x8888) {
        static const int mask[4] = { 0x8000, 0x2000, 0x80, 0x20 };
        for (i = 0; i < 4; i++)
            if (!(sl->left_samples_available & mask[i])) {
                int status = left[sl->intra4x4_pred_mode_cache[scan8[0] + 8 * i]];
                if (status < 0) {
                    av_log(h->avctx, AV_LOG_ERROR,
                           "left block unavailable for requested intra4x4 mode %d at %d %d\n",
                           status, h->mb_x, h->mb_y);
                    return AVERROR_INVALIDDATA;
                } else if (status) {
                    sl->intra4x4_pred_mode_cache[scan8[0] + 8 * i] = status;
                }
            }
    }

    return 0;
} // FIXME cleanup like ff_h264_check_intra_pred_mode

/**
 * Check if the top & left blocks are available if needed and
 * change the dc mode so it only uses the available blocks.
 */
int ff_h264_check_intra_pred_mode(H264Context *h, H264SliceContext *sl,
                                  int mode, int is_chroma)
{
    static const int8_t top[4]  = { LEFT_DC_PRED8x8, 1, -1, -1 };
    static const int8_t left[5] = { TOP_DC_PRED8x8, -1,  2, -1, DC_128_PRED8x8 };

    if (mode > 3U) {
        av_log(h->avctx, AV_LOG_ERROR,
               "out of range intra chroma pred mode at %d %d\n",
               h->mb_x, h->mb_y);
        return AVERROR_INVALIDDATA;
    }

    if (!(sl->top_samples_available & 0x8000)) {
        mode = top[mode];
        if (mode < 0) {
            av_log(h->avctx, AV_LOG_ERROR,
                   "top block unavailable for requested intra mode at %d %d\n",
                   h->mb_x, h->mb_y);
            return AVERROR_INVALIDDATA;
        }
    }

    if ((sl->left_samples_available & 0x8080) != 0x8080) {
        mode = left[mode];
        if (mode < 0) {
            av_log(h->avctx, AV_LOG_ERROR,
                   "left block unavailable for requested intra mode at %d %d\n",
                   h->mb_x, h->mb_y);
            return AVERROR_INVALIDDATA;
        }
        if (is_chroma && (sl->left_samples_available & 0x8080)) {
            // mad cow disease mode, aka MBAFF + constrained_intra_pred
            mode = ALZHEIMER_DC_L0T_PRED8x8 +
                   (!(sl->left_samples_available & 0x8000)) +
                   2 * (mode == DC_128_PRED8x8);
        }
    }

    return mode;
}

const uint8_t *ff_h264_decode_nal(H264Context *h, const uint8_t *src,
                                  int *dst_length, int *consumed, int length)
{
    int i, si, di;
    uint8_t *dst;
    int bufidx;

    // src[0]&0x80; // forbidden bit
    h->nal_ref_idc   = src[0] >> 5;
    h->nal_unit_type = src[0] & 0x1F;

    src++;
    length--;

#define STARTCODE_TEST                                                  \
    if (i + 2 < length && src[i + 1] == 0 && src[i + 2] <= 3) {         \
        if (src[i + 2] != 3 && src[i + 2] != 0) {                       \
            /* startcode, so we must be past the end */                 \
            length = i;                                                 \
        }                                                               \
        break;                                                          \
    }

#if HAVE_FAST_UNALIGNED
#define FIND_FIRST_ZERO                                                 \
    if (i > 0 && !src[i])                                               \
        i--;                                                            \
    while (src[i])                                                      \
        i++

#if HAVE_FAST_64BIT
    for (i = 0; i + 1 < length; i += 9) {
        if (!((~AV_RN64A(src + i) &
               (AV_RN64A(src + i) - 0x0100010001000101ULL)) &
              0x8000800080008080ULL))
            continue;
        FIND_FIRST_ZERO;
        STARTCODE_TEST;
        i -= 7;
    }
#else
    for (i = 0; i + 1 < length; i += 5) {
        if (!((~AV_RN32A(src + i) &
               (AV_RN32A(src + i) - 0x01000101U)) &
              0x80008080U))
            continue;
        FIND_FIRST_ZERO;
        STARTCODE_TEST;
        i -= 3;
    }
#endif
#else
    for (i = 0; i + 1 < length; i += 2) {
        if (src[i])
            continue;
        if (i > 0 && src[i - 1] == 0)
            i--;
        STARTCODE_TEST;
    }
#endif

    // use second escape buffer for inter data
    bufidx = h->nal_unit_type == NAL_DPC ? 1 : 0;

    av_fast_padded_malloc(&h->rbsp_buffer[bufidx], &h->rbsp_buffer_size[bufidx], length+MAX_MBPAIR_SIZE);
    dst = h->rbsp_buffer[bufidx];

    if (!dst)
        return NULL;

    if(i>=length-1){ //no escaped 0
        *dst_length= length;
        *consumed= length+1; //+1 for the header
        if(h->avctx->flags2 & CODEC_FLAG2_FAST){
            return src;
        }else{
            memcpy(dst, src, length);
            return dst;
        }
    }

    memcpy(dst, src, i);
    si = di = i;
    while (si + 2 < length) {
        // remove escapes (very rare 1:2^22)
        if (src[si + 2] > 3) {
            dst[di++] = src[si++];
            dst[di++] = src[si++];
        } else if (src[si] == 0 && src[si + 1] == 0 && src[si + 2] != 0) {
            if (src[si + 2] == 3) { // escape
                dst[di++]  = 0;
                dst[di++]  = 0;
                si        += 3;
                continue;
            } else // next start code
                goto nsc;
        }

        dst[di++] = src[si++];
    }
    while (si < length)
        dst[di++] = src[si++];

nsc:
    memset(dst + di, 0, FF_INPUT_BUFFER_PADDING_SIZE);

    *dst_length = di;
    *consumed   = si + 1; // +1 for the header
    /* FIXME store exact number of bits in the getbitcontext
     * (it is needed for decoding) */
    return dst;
}

/**
 * Identify the exact end of the bitstream
 * @return the length of the trailing, or 0 if damaged
 */
static int decode_rbsp_trailing(H264Context *h, const uint8_t *src)
{
    int v = *src;
    int r;

    tprintf(h->avctx, "rbsp trailing %X\n", v);

    for (r = 1; r < 9; r++) {
        if (v & 1)
            return r;
        v >>= 1;
    }
    return 0;
}

void ff_h264_free_tables(H264Context *h, int free_rbsp)
{
    int i;
    H264Context *hx;

    av_freep(&h->intra4x4_pred_mode);
    av_freep(&h->chroma_pred_mode_table);
    av_freep(&h->cbp_table);
    av_freep(&h->mvd_table[0]);
    av_freep(&h->mvd_table[1]);
    av_freep(&h->direct_table);
    av_freep(&h->non_zero_count);
    av_freep(&h->slice_table_base);
    h->slice_table = NULL;
    av_freep(&h->list_counts);

    av_freep(&h->mb2b_xy);
    av_freep(&h->mb2br_xy);

    av_buffer_pool_uninit(&h->qscale_table_pool);
    av_buffer_pool_uninit(&h->mb_type_pool);
    av_buffer_pool_uninit(&h->motion_val_pool);
    av_buffer_pool_uninit(&h->ref_index_pool);

    if (free_rbsp && h->DPB) {
        for (i = 0; i < H264_MAX_PICTURE_COUNT; i++)
            ff_h264_unref_picture(h, &h->DPB[i]);
        memset(h->delayed_pic, 0, sizeof(h->delayed_pic));
        av_freep(&h->DPB);
    } else if (h->DPB) {
        for (i = 0; i < H264_MAX_PICTURE_COUNT; i++)
            h->DPB[i].needs_realloc = 1;
    }

    h->cur_pic_ptr = NULL;

    for (i = 0; i < H264_MAX_THREADS; i++) {
        hx = h->thread_context[i];
        if (!hx)
            continue;
        av_freep(&hx->top_borders[1]);
        av_freep(&hx->top_borders[0]);
        av_freep(&hx->bipred_scratchpad);
        av_freep(&hx->edge_emu_buffer);
        av_freep(&hx->dc_val_base);
        av_freep(&hx->er.mb_index2xy);
        av_freep(&hx->er.error_status_table);
        av_freep(&hx->er.er_temp_buffer);
        av_freep(&hx->er.mbintra_table);
        av_freep(&hx->er.mbskip_table);

        if (free_rbsp) {
            av_freep(&hx->rbsp_buffer[1]);
            av_freep(&hx->rbsp_buffer[0]);
            hx->rbsp_buffer_size[0] = 0;
            hx->rbsp_buffer_size[1] = 0;
        }
        if (i)
            av_freep(&h->thread_context[i]);
    }
}

int ff_h264_alloc_tables(H264Context *h)
{
    const int big_mb_num = h->mb_stride * (h->mb_height + 1);
    const int row_mb_num = 2*h->mb_stride*FFMAX(h->avctx->thread_count, 1);
    int x, y, i;

    FF_ALLOCZ_ARRAY_OR_GOTO(h->avctx, h->intra4x4_pred_mode,
                      row_mb_num, 8 * sizeof(uint8_t), fail)
    h->slice_ctx[0].intra4x4_pred_mode = h->intra4x4_pred_mode;

    FF_ALLOCZ_OR_GOTO(h->avctx, h->non_zero_count,
                      big_mb_num * 48 * sizeof(uint8_t), fail)
    FF_ALLOCZ_OR_GOTO(h->avctx, h->slice_table_base,
                      (big_mb_num + h->mb_stride) * sizeof(*h->slice_table_base), fail)
    FF_ALLOCZ_OR_GOTO(h->avctx, h->cbp_table,
                      big_mb_num * sizeof(uint16_t), fail)
    FF_ALLOCZ_OR_GOTO(h->avctx, h->chroma_pred_mode_table,
                      big_mb_num * sizeof(uint8_t), fail)
<<<<<<< HEAD
    FF_ALLOCZ_ARRAY_OR_GOTO(h->avctx, h->mvd_table[0],
                      row_mb_num, 16 * sizeof(uint8_t), fail);
    FF_ALLOCZ_ARRAY_OR_GOTO(h->avctx, h->mvd_table[1],
                      row_mb_num, 16 * sizeof(uint8_t), fail);
=======
    FF_ALLOCZ_OR_GOTO(h->avctx, h->mvd_table[0],
                      16 * row_mb_num * sizeof(uint8_t), fail);
    FF_ALLOCZ_OR_GOTO(h->avctx, h->mvd_table[1],
                      16 * row_mb_num * sizeof(uint8_t), fail);
    h->slice_ctx[0].mvd_table[0] = h->mvd_table[0];
    h->slice_ctx[0].mvd_table[1] = h->mvd_table[1];

>>>>>>> a67f8ae9
    FF_ALLOCZ_OR_GOTO(h->avctx, h->direct_table,
                      4 * big_mb_num * sizeof(uint8_t), fail);
    FF_ALLOCZ_OR_GOTO(h->avctx, h->list_counts,
                      big_mb_num * sizeof(uint8_t), fail)

    memset(h->slice_table_base, -1,
           (big_mb_num + h->mb_stride) * sizeof(*h->slice_table_base));
    h->slice_table = h->slice_table_base + h->mb_stride * 2 + 1;

    FF_ALLOCZ_OR_GOTO(h->avctx, h->mb2b_xy,
                      big_mb_num * sizeof(uint32_t), fail);
    FF_ALLOCZ_OR_GOTO(h->avctx, h->mb2br_xy,
                      big_mb_num * sizeof(uint32_t), fail);
    for (y = 0; y < h->mb_height; y++)
        for (x = 0; x < h->mb_width; x++) {
            const int mb_xy = x + y * h->mb_stride;
            const int b_xy  = 4 * x + 4 * y * h->b_stride;

            h->mb2b_xy[mb_xy]  = b_xy;
            h->mb2br_xy[mb_xy] = 8 * (FMO ? mb_xy : (mb_xy % (2 * h->mb_stride)));
        }

    if (!h->dequant4_coeff[0])
        ff_h264_init_dequant_tables(h);

    if (!h->DPB) {
        h->DPB = av_mallocz_array(H264_MAX_PICTURE_COUNT, sizeof(*h->DPB));
        if (!h->DPB)
            goto fail;
        for (i = 0; i < H264_MAX_PICTURE_COUNT; i++)
            av_frame_unref(&h->DPB[i].f);
        av_frame_unref(&h->cur_pic.f);
    }

    return 0;

fail:
    ff_h264_free_tables(h, 1);
    return AVERROR(ENOMEM);
}

/**
 * Init context
 * Allocate buffers which are not shared amongst multiple threads.
 */
int ff_h264_context_init(H264Context *h)
{
    ERContext *er = &h->er;
    int mb_array_size = h->mb_height * h->mb_stride;
    int y_size  = (2 * h->mb_width + 1) * (2 * h->mb_height + 1);
    int c_size  = h->mb_stride * (h->mb_height + 1);
    int yc_size = y_size + 2   * c_size;
    int x, y, i;

    FF_ALLOCZ_ARRAY_OR_GOTO(h->avctx, h->top_borders[0],
                      h->mb_width, 16 * 3 * sizeof(uint8_t) * 2, fail)
    FF_ALLOCZ_ARRAY_OR_GOTO(h->avctx, h->top_borders[1],
                      h->mb_width, 16 * 3 * sizeof(uint8_t) * 2, fail)

    for (i = 0; i < h->nb_slice_ctx; i++) {
        h->slice_ctx[i].ref_cache[0][scan8[5]  + 1] =
        h->slice_ctx[i].ref_cache[0][scan8[7]  + 1] =
        h->slice_ctx[i].ref_cache[0][scan8[13] + 1] =
        h->slice_ctx[i].ref_cache[1][scan8[5]  + 1] =
        h->slice_ctx[i].ref_cache[1][scan8[7]  + 1] =
        h->slice_ctx[i].ref_cache[1][scan8[13] + 1] = PART_NOT_AVAILABLE;
    }

    if (CONFIG_ERROR_RESILIENCE) {
        /* init ER */
        er->avctx          = h->avctx;
        er->decode_mb      = h264_er_decode_mb;
        er->opaque         = h;
        er->quarter_sample = 1;

        er->mb_num      = h->mb_num;
        er->mb_width    = h->mb_width;
        er->mb_height   = h->mb_height;
        er->mb_stride   = h->mb_stride;
        er->b8_stride   = h->mb_width * 2 + 1;

        // error resilience code looks cleaner with this
        FF_ALLOCZ_OR_GOTO(h->avctx, er->mb_index2xy,
                          (h->mb_num + 1) * sizeof(int), fail);

        for (y = 0; y < h->mb_height; y++)
            for (x = 0; x < h->mb_width; x++)
                er->mb_index2xy[x + y * h->mb_width] = x + y * h->mb_stride;

        er->mb_index2xy[h->mb_height * h->mb_width] = (h->mb_height - 1) *
                                                      h->mb_stride + h->mb_width;

        FF_ALLOCZ_OR_GOTO(h->avctx, er->error_status_table,
                          mb_array_size * sizeof(uint8_t), fail);

        FF_ALLOC_OR_GOTO(h->avctx, er->mbintra_table, mb_array_size, fail);
        memset(er->mbintra_table, 1, mb_array_size);

        FF_ALLOCZ_OR_GOTO(h->avctx, er->mbskip_table, mb_array_size + 2, fail);

        FF_ALLOC_OR_GOTO(h->avctx, er->er_temp_buffer,
                         h->mb_height * h->mb_stride, fail);

        FF_ALLOCZ_OR_GOTO(h->avctx, h->dc_val_base,
                          yc_size * sizeof(int16_t), fail);
        er->dc_val[0] = h->dc_val_base + h->mb_width * 2 + 2;
        er->dc_val[1] = h->dc_val_base + y_size + h->mb_stride + 1;
        er->dc_val[2] = er->dc_val[1] + c_size;
        for (i = 0; i < yc_size; i++)
            h->dc_val_base[i] = 1024;
    }

    return 0;

fail:
    return AVERROR(ENOMEM); // ff_h264_free_tables will clean up for us
}

static int decode_nal_units(H264Context *h, const uint8_t *buf, int buf_size,
                            int parse_extradata);

int ff_h264_decode_extradata(H264Context *h, const uint8_t *buf, int size)
{
    AVCodecContext *avctx = h->avctx;
    int ret;

    if (!buf || size <= 0)
        return -1;

    if (buf[0] == 1) {
        int i, cnt, nalsize;
        const unsigned char *p = buf;

        h->is_avc = 1;

        if (size < 7) {
            av_log(avctx, AV_LOG_ERROR,
                   "avcC %d too short\n", size);
            return AVERROR_INVALIDDATA;
        }
        /* sps and pps in the avcC always have length coded with 2 bytes,
         * so put a fake nal_length_size = 2 while parsing them */
        h->nal_length_size = 2;
        // Decode sps from avcC
        cnt = *(p + 5) & 0x1f; // Number of sps
        p  += 6;
        for (i = 0; i < cnt; i++) {
            nalsize = AV_RB16(p) + 2;
            if(nalsize > size - (p-buf))
                return AVERROR_INVALIDDATA;
            ret = decode_nal_units(h, p, nalsize, 1);
            if (ret < 0) {
                av_log(avctx, AV_LOG_ERROR,
                       "Decoding sps %d from avcC failed\n", i);
                return ret;
            }
            p += nalsize;
        }
        // Decode pps from avcC
        cnt = *(p++); // Number of pps
        for (i = 0; i < cnt; i++) {
            nalsize = AV_RB16(p) + 2;
            if(nalsize > size - (p-buf))
                return AVERROR_INVALIDDATA;
            ret = decode_nal_units(h, p, nalsize, 1);
            if (ret < 0) {
                av_log(avctx, AV_LOG_ERROR,
                       "Decoding pps %d from avcC failed\n", i);
                return ret;
            }
            p += nalsize;
        }
        // Store right nal length size that will be used to parse all other nals
        h->nal_length_size = (buf[4] & 0x03) + 1;
    } else {
        h->is_avc = 0;
        ret = decode_nal_units(h, buf, size, 1);
        if (ret < 0)
            return ret;
    }
    return size;
}

av_cold int ff_h264_decode_init(AVCodecContext *avctx)
{
    H264Context *h = avctx->priv_data;
    int i;
    int ret;

    h->avctx = avctx;

    h->bit_depth_luma    = 8;
    h->chroma_format_idc = 1;

    h->avctx->bits_per_raw_sample = 8;
    h->cur_chroma_format_idc = 1;

    ff_h264dsp_init(&h->h264dsp, 8, 1);
    av_assert0(h->sps.bit_depth_chroma == 0);
    ff_h264chroma_init(&h->h264chroma, h->sps.bit_depth_chroma);
    ff_h264qpel_init(&h->h264qpel, 8);
    ff_h264_pred_init(&h->hpc, h->avctx->codec_id, 8, 1);

    h->dequant_coeff_pps = -1;
    h->current_sps_id = -1;

    /* needed so that IDCT permutation is known early */
    ff_videodsp_init(&h->vdsp, 8);

    memset(h->pps.scaling_matrix4, 16, 6 * 16 * sizeof(uint8_t));
    memset(h->pps.scaling_matrix8, 16, 2 * 64 * sizeof(uint8_t));

    h->picture_structure   = PICT_FRAME;
    h->slice_context_count = 1;
    h->workaround_bugs     = avctx->workaround_bugs;
    h->flags               = avctx->flags;

    /* set defaults */
    // s->decode_mb = ff_h263_decode_mb;
    if (!avctx->has_b_frames)
        h->low_delay = 1;

    avctx->chroma_sample_location = AVCHROMA_LOC_LEFT;

    ff_h264_decode_init_vlc();

    ff_init_cabac_states();

    h->pixel_shift        = 0;
    h->sps.bit_depth_luma = avctx->bits_per_raw_sample = 8;

    h->nb_slice_ctx = (avctx->active_thread_type & FF_THREAD_SLICE) ?  H264_MAX_THREADS : 1;
    h->slice_ctx = av_mallocz_array(h->nb_slice_ctx, sizeof(*h->slice_ctx));
    if (!h->slice_ctx) {
        h->nb_slice_ctx = 0;
        return AVERROR(ENOMEM);
    }

    h->thread_context[0] = h;
    for (i = 0; i < h->nb_slice_ctx; i++)
        h->slice_ctx[i].h264 = h->thread_context[0];

    h->outputed_poc      = h->next_outputed_poc = INT_MIN;
    for (i = 0; i < MAX_DELAYED_PIC_COUNT; i++)
        h->last_pocs[i] = INT_MIN;
    h->prev_poc_msb = 1 << 16;
    h->prev_frame_num = -1;
    h->x264_build   = -1;
    h->sei_fpa.frame_packing_arrangement_cancel_flag = -1;
    ff_h264_reset_sei(h);
    if (avctx->codec_id == AV_CODEC_ID_H264) {
        if (avctx->ticks_per_frame == 1) {
            if(h->avctx->time_base.den < INT_MAX/2) {
                h->avctx->time_base.den *= 2;
            } else
                h->avctx->time_base.num /= 2;
        }
        avctx->ticks_per_frame = 2;
    }

    if (avctx->extradata_size > 0 && avctx->extradata) {
        ret = ff_h264_decode_extradata(h, avctx->extradata, avctx->extradata_size);
        if (ret < 0) {
            ff_h264_free_context(h);
            return ret;
        }
    }

    if (h->sps.bitstream_restriction_flag &&
        h->avctx->has_b_frames < h->sps.num_reorder_frames) {
        h->avctx->has_b_frames = h->sps.num_reorder_frames;
        h->low_delay           = 0;
    }

    avctx->internal->allocate_progress = 1;

    ff_h264_flush_change(h);

    return 0;
}

static int decode_init_thread_copy(AVCodecContext *avctx)
{
    H264Context *h = avctx->priv_data;
    int i;

    if (!avctx->internal->is_copy)
        return 0;
    memset(h->sps_buffers, 0, sizeof(h->sps_buffers));
    memset(h->pps_buffers, 0, sizeof(h->pps_buffers));

    h->nb_slice_ctx = (avctx->active_thread_type & FF_THREAD_SLICE) ?  H264_MAX_THREADS : 1;
    h->slice_ctx = av_mallocz_array(h->nb_slice_ctx, sizeof(*h->slice_ctx));
    if (!h->slice_ctx) {
        h->nb_slice_ctx = 0;
        return AVERROR(ENOMEM);
    }

    for (i = 0; i < h->nb_slice_ctx; i++)
        h->slice_ctx[i].h264 = h;

    h->avctx               = avctx;
    h->rbsp_buffer[0]      = NULL;
    h->rbsp_buffer[1]      = NULL;
    h->rbsp_buffer_size[0] = 0;
    h->rbsp_buffer_size[1] = 0;
    h->context_initialized = 0;

    return 0;
}

/**
 * Run setup operations that must be run after slice header decoding.
 * This includes finding the next displayed frame.
 *
 * @param h h264 master context
 * @param setup_finished enough NALs have been read that we can call
 * ff_thread_finish_setup()
 */
static void decode_postinit(H264Context *h, int setup_finished)
{
    H264Picture *out = h->cur_pic_ptr;
    H264Picture *cur = h->cur_pic_ptr;
    int i, pics, out_of_order, out_idx;

    h->cur_pic_ptr->f.pict_type = h->pict_type;

    if (h->next_output_pic)
        return;

    if (cur->field_poc[0] == INT_MAX || cur->field_poc[1] == INT_MAX) {
        /* FIXME: if we have two PAFF fields in one packet, we can't start
         * the next thread here. If we have one field per packet, we can.
         * The check in decode_nal_units() is not good enough to find this
         * yet, so we assume the worst for now. */
        // if (setup_finished)
        //    ff_thread_finish_setup(h->avctx);
        if (cur->field_poc[0] == INT_MAX && cur->field_poc[1] == INT_MAX)
            return;
        if (h->avctx->hwaccel || h->missing_fields <=1)
            return;
    }

    cur->f.interlaced_frame = 0;
    cur->f.repeat_pict      = 0;

    /* Signal interlacing information externally. */
    /* Prioritize picture timing SEI information over used
     * decoding process if it exists. */

    if (h->sps.pic_struct_present_flag) {
        switch (h->sei_pic_struct) {
        case SEI_PIC_STRUCT_FRAME:
            break;
        case SEI_PIC_STRUCT_TOP_FIELD:
        case SEI_PIC_STRUCT_BOTTOM_FIELD:
            cur->f.interlaced_frame = 1;
            break;
        case SEI_PIC_STRUCT_TOP_BOTTOM:
        case SEI_PIC_STRUCT_BOTTOM_TOP:
            if (FIELD_OR_MBAFF_PICTURE(h))
                cur->f.interlaced_frame = 1;
            else
                // try to flag soft telecine progressive
                cur->f.interlaced_frame = h->prev_interlaced_frame;
            break;
        case SEI_PIC_STRUCT_TOP_BOTTOM_TOP:
        case SEI_PIC_STRUCT_BOTTOM_TOP_BOTTOM:
            /* Signal the possibility of telecined film externally
             * (pic_struct 5,6). From these hints, let the applications
             * decide if they apply deinterlacing. */
            cur->f.repeat_pict = 1;
            break;
        case SEI_PIC_STRUCT_FRAME_DOUBLING:
            cur->f.repeat_pict = 2;
            break;
        case SEI_PIC_STRUCT_FRAME_TRIPLING:
            cur->f.repeat_pict = 4;
            break;
        }

        if ((h->sei_ct_type & 3) &&
            h->sei_pic_struct <= SEI_PIC_STRUCT_BOTTOM_TOP)
            cur->f.interlaced_frame = (h->sei_ct_type & (1 << 1)) != 0;
    } else {
        /* Derive interlacing flag from used decoding process. */
        cur->f.interlaced_frame = FIELD_OR_MBAFF_PICTURE(h);
    }
    h->prev_interlaced_frame = cur->f.interlaced_frame;

    if (cur->field_poc[0] != cur->field_poc[1]) {
        /* Derive top_field_first from field pocs. */
        cur->f.top_field_first = cur->field_poc[0] < cur->field_poc[1];
    } else {
        if (cur->f.interlaced_frame || h->sps.pic_struct_present_flag) {
            /* Use picture timing SEI information. Even if it is a
             * information of a past frame, better than nothing. */
            if (h->sei_pic_struct == SEI_PIC_STRUCT_TOP_BOTTOM ||
                h->sei_pic_struct == SEI_PIC_STRUCT_TOP_BOTTOM_TOP)
                cur->f.top_field_first = 1;
            else
                cur->f.top_field_first = 0;
        } else {
            /* Most likely progressive */
            cur->f.top_field_first = 0;
        }
    }

    if (h->sei_frame_packing_present &&
        h->frame_packing_arrangement_type >= 0 &&
        h->frame_packing_arrangement_type <= 6 &&
        h->content_interpretation_type > 0 &&
        h->content_interpretation_type < 3) {
        AVStereo3D *stereo = av_stereo3d_create_side_data(&cur->f);
        if (stereo) {
        switch (h->frame_packing_arrangement_type) {
        case 0:
            stereo->type = AV_STEREO3D_CHECKERBOARD;
            break;
        case 1:
            stereo->type = AV_STEREO3D_COLUMNS;
            break;
        case 2:
            stereo->type = AV_STEREO3D_LINES;
            break;
        case 3:
            if (h->quincunx_subsampling)
                stereo->type = AV_STEREO3D_SIDEBYSIDE_QUINCUNX;
            else
                stereo->type = AV_STEREO3D_SIDEBYSIDE;
            break;
        case 4:
            stereo->type = AV_STEREO3D_TOPBOTTOM;
            break;
        case 5:
            stereo->type = AV_STEREO3D_FRAMESEQUENCE;
            break;
        case 6:
            stereo->type = AV_STEREO3D_2D;
            break;
        }

        if (h->content_interpretation_type == 2)
            stereo->flags = AV_STEREO3D_FLAG_INVERT;
        }
    }

    if (h->sei_display_orientation_present &&
        (h->sei_anticlockwise_rotation || h->sei_hflip || h->sei_vflip)) {
        double angle = h->sei_anticlockwise_rotation * 360 / (double) (1 << 16);
        AVFrameSideData *rotation = av_frame_new_side_data(&cur->f,
                                                           AV_FRAME_DATA_DISPLAYMATRIX,
                                                           sizeof(int32_t) * 9);
        if (rotation) {
            av_display_rotation_set((int32_t *)rotation->data, angle);
            av_display_matrix_flip((int32_t *)rotation->data,
                                   h->sei_hflip, h->sei_vflip);
        }
    }

    cur->mmco_reset = h->mmco_reset;
    h->mmco_reset = 0;

    // FIXME do something with unavailable reference frames

    /* Sort B-frames into display order */

    if (h->sps.bitstream_restriction_flag &&
        h->avctx->has_b_frames < h->sps.num_reorder_frames) {
        h->avctx->has_b_frames = h->sps.num_reorder_frames;
        h->low_delay           = 0;
    }

    if (h->avctx->strict_std_compliance >= FF_COMPLIANCE_STRICT &&
        !h->sps.bitstream_restriction_flag) {
        h->avctx->has_b_frames = MAX_DELAYED_PIC_COUNT - 1;
        h->low_delay           = 0;
    }

    for (i = 0; 1; i++) {
        if(i == MAX_DELAYED_PIC_COUNT || cur->poc < h->last_pocs[i]){
            if(i)
                h->last_pocs[i-1] = cur->poc;
            break;
        } else if(i) {
            h->last_pocs[i-1]= h->last_pocs[i];
        }
    }
    out_of_order = MAX_DELAYED_PIC_COUNT - i;
    if(   cur->f.pict_type == AV_PICTURE_TYPE_B
       || (h->last_pocs[MAX_DELAYED_PIC_COUNT-2] > INT_MIN && h->last_pocs[MAX_DELAYED_PIC_COUNT-1] - h->last_pocs[MAX_DELAYED_PIC_COUNT-2] > 2))
        out_of_order = FFMAX(out_of_order, 1);
    if (out_of_order == MAX_DELAYED_PIC_COUNT) {
        av_log(h->avctx, AV_LOG_VERBOSE, "Invalid POC %d<%d\n", cur->poc, h->last_pocs[0]);
        for (i = 1; i < MAX_DELAYED_PIC_COUNT; i++)
            h->last_pocs[i] = INT_MIN;
        h->last_pocs[0] = cur->poc;
        cur->mmco_reset = 1;
    } else if(h->avctx->has_b_frames < out_of_order && !h->sps.bitstream_restriction_flag){
        av_log(h->avctx, AV_LOG_VERBOSE, "Increasing reorder buffer to %d\n", out_of_order);
        h->avctx->has_b_frames = out_of_order;
        h->low_delay = 0;
    }

    pics = 0;
    while (h->delayed_pic[pics])
        pics++;

    av_assert0(pics <= MAX_DELAYED_PIC_COUNT);

    h->delayed_pic[pics++] = cur;
    if (cur->reference == 0)
        cur->reference = DELAYED_PIC_REF;

    out     = h->delayed_pic[0];
    out_idx = 0;
    for (i = 1; h->delayed_pic[i] &&
                !h->delayed_pic[i]->f.key_frame &&
                !h->delayed_pic[i]->mmco_reset;
         i++)
        if (h->delayed_pic[i]->poc < out->poc) {
            out     = h->delayed_pic[i];
            out_idx = i;
        }
    if (h->avctx->has_b_frames == 0 &&
        (h->delayed_pic[0]->f.key_frame || h->delayed_pic[0]->mmco_reset))
        h->next_outputed_poc = INT_MIN;
    out_of_order = out->poc < h->next_outputed_poc;

    if (out_of_order || pics > h->avctx->has_b_frames) {
        out->reference &= ~DELAYED_PIC_REF;
        // for frame threading, the owner must be the second field's thread or
        // else the first thread can release the picture and reuse it unsafely
        for (i = out_idx; h->delayed_pic[i]; i++)
            h->delayed_pic[i] = h->delayed_pic[i + 1];
    }
    if (!out_of_order && pics > h->avctx->has_b_frames) {
        h->next_output_pic = out;
        if (out_idx == 0 && h->delayed_pic[0] && (h->delayed_pic[0]->f.key_frame || h->delayed_pic[0]->mmco_reset)) {
            h->next_outputed_poc = INT_MIN;
        } else
            h->next_outputed_poc = out->poc;
    } else {
        av_log(h->avctx, AV_LOG_DEBUG, "no picture %s\n", out_of_order ? "ooo" : "");
    }

    if (h->next_output_pic) {
        if (h->next_output_pic->recovered) {
            // We have reached an recovery point and all frames after it in
            // display order are "recovered".
            h->frame_recovered |= FRAME_RECOVERED_SEI;
        }
        h->next_output_pic->recovered |= !!(h->frame_recovered & FRAME_RECOVERED_SEI);
    }

    if (setup_finished && !h->avctx->hwaccel)
        ff_thread_finish_setup(h->avctx);
}

int ff_pred_weight_table(H264Context *h, H264SliceContext *sl)
{
    int list, i;
    int luma_def, chroma_def;

    sl->use_weight             = 0;
    sl->use_weight_chroma      = 0;
    sl->luma_log2_weight_denom = get_ue_golomb(&h->gb);
    if (h->sps.chroma_format_idc)
        sl->chroma_log2_weight_denom = get_ue_golomb(&h->gb);

    if (sl->luma_log2_weight_denom > 7U) {
        av_log(h->avctx, AV_LOG_ERROR, "luma_log2_weight_denom %d is out of range\n", sl->luma_log2_weight_denom);
        sl->luma_log2_weight_denom = 0;
    }
    if (sl->chroma_log2_weight_denom > 7U) {
        av_log(h->avctx, AV_LOG_ERROR, "chroma_log2_weight_denom %d is out of range\n", sl->chroma_log2_weight_denom);
        sl->chroma_log2_weight_denom = 0;
    }

    luma_def   = 1 << sl->luma_log2_weight_denom;
    chroma_def = 1 << sl->chroma_log2_weight_denom;

    for (list = 0; list < 2; list++) {
        sl->luma_weight_flag[list]   = 0;
        sl->chroma_weight_flag[list] = 0;
        for (i = 0; i < sl->ref_count[list]; i++) {
            int luma_weight_flag, chroma_weight_flag;

            luma_weight_flag = get_bits1(&h->gb);
            if (luma_weight_flag) {
                sl->luma_weight[i][list][0] = get_se_golomb(&h->gb);
                sl->luma_weight[i][list][1] = get_se_golomb(&h->gb);
                if (sl->luma_weight[i][list][0] != luma_def ||
                    sl->luma_weight[i][list][1] != 0) {
                    sl->use_weight             = 1;
                    sl->luma_weight_flag[list] = 1;
                }
            } else {
                sl->luma_weight[i][list][0] = luma_def;
                sl->luma_weight[i][list][1] = 0;
            }

            if (h->sps.chroma_format_idc) {
                chroma_weight_flag = get_bits1(&h->gb);
                if (chroma_weight_flag) {
                    int j;
                    for (j = 0; j < 2; j++) {
                        sl->chroma_weight[i][list][j][0] = get_se_golomb(&h->gb);
                        sl->chroma_weight[i][list][j][1] = get_se_golomb(&h->gb);
                        if (sl->chroma_weight[i][list][j][0] != chroma_def ||
                            sl->chroma_weight[i][list][j][1] != 0) {
                            sl->use_weight_chroma        = 1;
                            sl->chroma_weight_flag[list] = 1;
                        }
                    }
                } else {
                    int j;
                    for (j = 0; j < 2; j++) {
                        sl->chroma_weight[i][list][j][0] = chroma_def;
                        sl->chroma_weight[i][list][j][1] = 0;
                    }
                }
            }
        }
        if (sl->slice_type_nos != AV_PICTURE_TYPE_B)
            break;
    }
    sl->use_weight = sl->use_weight || sl->use_weight_chroma;
    return 0;
}

/**
 * instantaneous decoder refresh.
 */
static void idr(H264Context *h)
{
    int i;
    ff_h264_remove_all_refs(h);
    h->prev_frame_num        =
    h->prev_frame_num_offset = 0;
    h->prev_poc_msb          = 1<<16;
    h->prev_poc_lsb          = 0;
    for (i = 0; i < MAX_DELAYED_PIC_COUNT; i++)
        h->last_pocs[i] = INT_MIN;
}

/* forget old pics after a seek */
void ff_h264_flush_change(H264Context *h)
{
    int i, j;

    h->outputed_poc          = h->next_outputed_poc = INT_MIN;
    h->prev_interlaced_frame = 1;
    idr(h);

    h->prev_frame_num = -1;
    if (h->cur_pic_ptr) {
        h->cur_pic_ptr->reference = 0;
        for (j=i=0; h->delayed_pic[i]; i++)
            if (h->delayed_pic[i] != h->cur_pic_ptr)
                h->delayed_pic[j++] = h->delayed_pic[i];
        h->delayed_pic[j] = NULL;
    }
    ff_h264_unref_picture(h, &h->last_pic_for_ec);

    h->first_field = 0;
    ff_h264_reset_sei(h);
    h->recovery_frame = -1;
    h->frame_recovered = 0;
    h->current_slice = 0;
    h->mmco_reset = 1;
    for (i = 0; i < h->nb_slice_ctx; i++)
        h->slice_ctx[i].list_count = 0;
}

/* forget old pics after a seek */
static void flush_dpb(AVCodecContext *avctx)
{
    H264Context *h = avctx->priv_data;
    int i;

    memset(h->delayed_pic, 0, sizeof(h->delayed_pic));

    ff_h264_flush_change(h);

    if (h->DPB)
        for (i = 0; i < H264_MAX_PICTURE_COUNT; i++)
            ff_h264_unref_picture(h, &h->DPB[i]);
    h->cur_pic_ptr = NULL;
    ff_h264_unref_picture(h, &h->cur_pic);

    h->mb_x = h->mb_y = 0;

    ff_h264_free_tables(h, 1);
    h->context_initialized = 0;
}

int ff_init_poc(H264Context *h, int pic_field_poc[2], int *pic_poc)
{
    const int max_frame_num = 1 << h->sps.log2_max_frame_num;
    int field_poc[2];

    h->frame_num_offset = h->prev_frame_num_offset;
    if (h->frame_num < h->prev_frame_num)
        h->frame_num_offset += max_frame_num;

    if (h->sps.poc_type == 0) {
        const int max_poc_lsb = 1 << h->sps.log2_max_poc_lsb;

        if (h->poc_lsb < h->prev_poc_lsb &&
            h->prev_poc_lsb - h->poc_lsb >= max_poc_lsb / 2)
            h->poc_msb = h->prev_poc_msb + max_poc_lsb;
        else if (h->poc_lsb > h->prev_poc_lsb &&
                 h->prev_poc_lsb - h->poc_lsb < -max_poc_lsb / 2)
            h->poc_msb = h->prev_poc_msb - max_poc_lsb;
        else
            h->poc_msb = h->prev_poc_msb;
        field_poc[0] =
        field_poc[1] = h->poc_msb + h->poc_lsb;
        if (h->picture_structure == PICT_FRAME)
            field_poc[1] += h->delta_poc_bottom;
    } else if (h->sps.poc_type == 1) {
        int abs_frame_num, expected_delta_per_poc_cycle, expectedpoc;
        int i;

        if (h->sps.poc_cycle_length != 0)
            abs_frame_num = h->frame_num_offset + h->frame_num;
        else
            abs_frame_num = 0;

        if (h->nal_ref_idc == 0 && abs_frame_num > 0)
            abs_frame_num--;

        expected_delta_per_poc_cycle = 0;
        for (i = 0; i < h->sps.poc_cycle_length; i++)
            // FIXME integrate during sps parse
            expected_delta_per_poc_cycle += h->sps.offset_for_ref_frame[i];

        if (abs_frame_num > 0) {
            int poc_cycle_cnt          = (abs_frame_num - 1) / h->sps.poc_cycle_length;
            int frame_num_in_poc_cycle = (abs_frame_num - 1) % h->sps.poc_cycle_length;

            expectedpoc = poc_cycle_cnt * expected_delta_per_poc_cycle;
            for (i = 0; i <= frame_num_in_poc_cycle; i++)
                expectedpoc = expectedpoc + h->sps.offset_for_ref_frame[i];
        } else
            expectedpoc = 0;

        if (h->nal_ref_idc == 0)
            expectedpoc = expectedpoc + h->sps.offset_for_non_ref_pic;

        field_poc[0] = expectedpoc + h->delta_poc[0];
        field_poc[1] = field_poc[0] + h->sps.offset_for_top_to_bottom_field;

        if (h->picture_structure == PICT_FRAME)
            field_poc[1] += h->delta_poc[1];
    } else {
        int poc = 2 * (h->frame_num_offset + h->frame_num);

        if (!h->nal_ref_idc)
            poc--;

        field_poc[0] = poc;
        field_poc[1] = poc;
    }

    if (h->picture_structure != PICT_BOTTOM_FIELD)
        pic_field_poc[0] = field_poc[0];
    if (h->picture_structure != PICT_TOP_FIELD)
        pic_field_poc[1] = field_poc[1];
    *pic_poc = FFMIN(pic_field_poc[0], pic_field_poc[1]);

    return 0;
}

/**
 * Compute profile from profile_idc and constraint_set?_flags.
 *
 * @param sps SPS
 *
 * @return profile as defined by FF_PROFILE_H264_*
 */
int ff_h264_get_profile(SPS *sps)
{
    int profile = sps->profile_idc;

    switch (sps->profile_idc) {
    case FF_PROFILE_H264_BASELINE:
        // constraint_set1_flag set to 1
        profile |= (sps->constraint_set_flags & 1 << 1) ? FF_PROFILE_H264_CONSTRAINED : 0;
        break;
    case FF_PROFILE_H264_HIGH_10:
    case FF_PROFILE_H264_HIGH_422:
    case FF_PROFILE_H264_HIGH_444_PREDICTIVE:
        // constraint_set3_flag set to 1
        profile |= (sps->constraint_set_flags & 1 << 3) ? FF_PROFILE_H264_INTRA : 0;
        break;
    }

    return profile;
}

int ff_h264_set_parameter_from_sps(H264Context *h)
{
    if (h->flags & CODEC_FLAG_LOW_DELAY ||
        (h->sps.bitstream_restriction_flag &&
         !h->sps.num_reorder_frames)) {
        if (h->avctx->has_b_frames > 1 || h->delayed_pic[0])
            av_log(h->avctx, AV_LOG_WARNING, "Delayed frames seen. "
                   "Reenabling low delay requires a codec flush.\n");
        else
            h->low_delay = 1;
    }

    if (h->avctx->has_b_frames < 2)
        h->avctx->has_b_frames = !h->low_delay;

    if (h->avctx->bits_per_raw_sample != h->sps.bit_depth_luma ||
        h->cur_chroma_format_idc      != h->sps.chroma_format_idc) {
        if (h->avctx->codec &&
            h->avctx->codec->capabilities & CODEC_CAP_HWACCEL_VDPAU &&
            (h->sps.bit_depth_luma != 8 || h->sps.chroma_format_idc > 1)) {
            av_log(h->avctx, AV_LOG_ERROR,
                   "VDPAU decoding does not support video colorspace.\n");
            return AVERROR_INVALIDDATA;
        }
        if (h->sps.bit_depth_luma >= 8 && h->sps.bit_depth_luma <= 14 &&
            h->sps.bit_depth_luma != 11 && h->sps.bit_depth_luma != 13) {
            h->avctx->bits_per_raw_sample = h->sps.bit_depth_luma;
            h->cur_chroma_format_idc      = h->sps.chroma_format_idc;
            h->pixel_shift                = h->sps.bit_depth_luma > 8;

            ff_h264dsp_init(&h->h264dsp, h->sps.bit_depth_luma,
                            h->sps.chroma_format_idc);
            ff_h264chroma_init(&h->h264chroma, h->sps.bit_depth_chroma);
            ff_h264qpel_init(&h->h264qpel, h->sps.bit_depth_luma);
            ff_h264_pred_init(&h->hpc, h->avctx->codec_id, h->sps.bit_depth_luma,
                              h->sps.chroma_format_idc);

            ff_videodsp_init(&h->vdsp, h->sps.bit_depth_luma);
        } else {
            av_log(h->avctx, AV_LOG_ERROR, "Unsupported bit depth %d\n",
                   h->sps.bit_depth_luma);
            return AVERROR_INVALIDDATA;
        }
    }
    return 0;
}

int ff_set_ref_count(H264Context *h, H264SliceContext *sl)
{
    int ref_count[2], list_count;
    int num_ref_idx_active_override_flag;

    // set defaults, might be overridden a few lines later
    ref_count[0] = h->pps.ref_count[0];
    ref_count[1] = h->pps.ref_count[1];

    if (sl->slice_type_nos != AV_PICTURE_TYPE_I) {
        unsigned max[2];
        max[0] = max[1] = h->picture_structure == PICT_FRAME ? 15 : 31;

        if (sl->slice_type_nos == AV_PICTURE_TYPE_B)
            sl->direct_spatial_mv_pred = get_bits1(&h->gb);
        num_ref_idx_active_override_flag = get_bits1(&h->gb);

        if (num_ref_idx_active_override_flag) {
            ref_count[0] = get_ue_golomb(&h->gb) + 1;
            if (sl->slice_type_nos == AV_PICTURE_TYPE_B) {
                ref_count[1] = get_ue_golomb(&h->gb) + 1;
            } else
                // full range is spec-ok in this case, even for frames
                ref_count[1] = 1;
        }

        if (ref_count[0]-1 > max[0] || ref_count[1]-1 > max[1]){
            av_log(h->avctx, AV_LOG_ERROR, "reference overflow %u > %u or %u > %u\n", ref_count[0]-1, max[0], ref_count[1]-1, max[1]);
            sl->ref_count[0] = sl->ref_count[1] = 0;
            sl->list_count   = 0;
            return AVERROR_INVALIDDATA;
        }

        if (sl->slice_type_nos == AV_PICTURE_TYPE_B)
            list_count = 2;
        else
            list_count = 1;
    } else {
        list_count   = 0;
        ref_count[0] = ref_count[1] = 0;
    }

    if (list_count   != sl->list_count   ||
        ref_count[0] != sl->ref_count[0] ||
        ref_count[1] != sl->ref_count[1]) {
        sl->ref_count[0] = ref_count[0];
        sl->ref_count[1] = ref_count[1];
        sl->list_count   = list_count;
        return 1;
    }

    return 0;
}

static const uint8_t start_code[] = { 0x00, 0x00, 0x01 };

static int get_bit_length(H264Context *h, const uint8_t *buf,
                          const uint8_t *ptr, int dst_length,
                          int i, int next_avc)
{
    if ((h->workaround_bugs & FF_BUG_AUTODETECT) && i + 3 < next_avc &&
        buf[i]     == 0x00 && buf[i + 1] == 0x00 &&
        buf[i + 2] == 0x01 && buf[i + 3] == 0xE0)
        h->workaround_bugs |= FF_BUG_TRUNCATED;

    if (!(h->workaround_bugs & FF_BUG_TRUNCATED))
        while (dst_length > 0 && ptr[dst_length - 1] == 0)
            dst_length--;

    if (!dst_length)
        return 0;

    return 8 * dst_length - decode_rbsp_trailing(h, ptr + dst_length - 1);
}

static int get_last_needed_nal(H264Context *h, const uint8_t *buf, int buf_size)
{
    int next_avc    = h->is_avc ? 0 : buf_size;
    int nal_index   = 0;
    int buf_index   = 0;
    int nals_needed = 0;
    int first_slice = 0;

    while(1) {
        int nalsize = 0;
        int dst_length, bit_length, consumed;
        const uint8_t *ptr;

        if (buf_index >= next_avc) {
            nalsize = get_avc_nalsize(h, buf, buf_size, &buf_index);
            if (nalsize < 0)
                break;
            next_avc = buf_index + nalsize;
        } else {
            buf_index = find_start_code(buf, buf_size, buf_index, next_avc);
            if (buf_index >= buf_size)
                break;
            if (buf_index >= next_avc)
                continue;
        }

        ptr = ff_h264_decode_nal(h, buf + buf_index, &dst_length, &consumed,
                                 next_avc - buf_index);

        if (!ptr || dst_length < 0)
            return AVERROR_INVALIDDATA;

        buf_index += consumed;

        bit_length = get_bit_length(h, buf, ptr, dst_length,
                                    buf_index, next_avc);
        nal_index++;

        /* packets can sometimes contain multiple PPS/SPS,
         * e.g. two PAFF field pictures in one packet, or a demuxer
         * which splits NALs strangely if so, when frame threading we
         * can't start the next thread until we've read all of them */
        switch (h->nal_unit_type) {
        case NAL_SPS:
        case NAL_PPS:
            nals_needed = nal_index;
            break;
        case NAL_DPA:
        case NAL_IDR_SLICE:
        case NAL_SLICE:
            init_get_bits(&h->gb, ptr, bit_length);
            if (!get_ue_golomb(&h->gb) ||
                !first_slice ||
                first_slice != h->nal_unit_type)
                nals_needed = nal_index;
            if (!first_slice)
                first_slice = h->nal_unit_type;
        }
    }

    return nals_needed;
}

static int decode_nal_units(H264Context *h, const uint8_t *buf, int buf_size,
                            int parse_extradata)
{
    AVCodecContext *const avctx = h->avctx;
    H264Context *hx; ///< thread context
    H264SliceContext *sl;
    int buf_index;
    unsigned context_count;
    int next_avc;
    int nals_needed = 0; ///< number of NALs that need decoding before the next frame thread starts
    int nal_index;
    int idr_cleared=0;
    int ret = 0;

    h->nal_unit_type= 0;

    if(!h->slice_context_count)
         h->slice_context_count= 1;
    h->max_contexts = h->slice_context_count;
    if (!(avctx->flags2 & CODEC_FLAG2_CHUNKS)) {
        h->current_slice = 0;
        if (!h->first_field)
            h->cur_pic_ptr = NULL;
        ff_h264_reset_sei(h);
    }

    if (h->nal_length_size == 4) {
        if (buf_size > 8 && AV_RB32(buf) == 1 && AV_RB32(buf+5) > (unsigned)buf_size) {
            h->is_avc = 0;
        }else if(buf_size > 3 && AV_RB32(buf) > 1 && AV_RB32(buf) <= (unsigned)buf_size)
            h->is_avc = 1;
    }

    if (avctx->active_thread_type & FF_THREAD_FRAME)
        nals_needed = get_last_needed_nal(h, buf, buf_size);

    {
        buf_index     = 0;
        context_count = 0;
        next_avc      = h->is_avc ? 0 : buf_size;
        nal_index     = 0;
        for (;;) {
            int consumed;
            int dst_length;
            int bit_length;
            const uint8_t *ptr;
            int nalsize = 0;
            int err;

            if (buf_index >= next_avc) {
                nalsize = get_avc_nalsize(h, buf, buf_size, &buf_index);
                if (nalsize < 0)
                    break;
                next_avc = buf_index + nalsize;
            } else {
                buf_index = find_start_code(buf, buf_size, buf_index, next_avc);
                if (buf_index >= buf_size)
                    break;
                if (buf_index >= next_avc)
                    continue;
            }

            hx = h->thread_context[context_count];
            sl = &h->slice_ctx[context_count];

            ptr = ff_h264_decode_nal(hx, buf + buf_index, &dst_length,
                                     &consumed, next_avc - buf_index);
            if (!ptr || dst_length < 0) {
                ret = -1;
                goto end;
            }

            bit_length = get_bit_length(h, buf, ptr, dst_length,
                                        buf_index + consumed, next_avc);

            if (h->avctx->debug & FF_DEBUG_STARTCODE)
                av_log(h->avctx, AV_LOG_DEBUG,
                       "NAL %d/%d at %d/%d length %d\n",
                       hx->nal_unit_type, hx->nal_ref_idc, buf_index, buf_size, dst_length);

            if (h->is_avc && (nalsize != consumed) && nalsize)
                av_log(h->avctx, AV_LOG_DEBUG,
                       "AVC: Consumed only %d bytes instead of %d\n",
                       consumed, nalsize);

            buf_index += consumed;
            nal_index++;

            if (avctx->skip_frame >= AVDISCARD_NONREF &&
                h->nal_ref_idc == 0 &&
                h->nal_unit_type != NAL_SEI)
                continue;

again:
            if (   (!(avctx->active_thread_type & FF_THREAD_FRAME) || nals_needed >= nal_index)
                && !h->current_slice)
                h->au_pps_id = -1;
            /* Ignore per frame NAL unit type during extradata
             * parsing. Decoding slices is not possible in codec init
             * with frame-mt */
            if (parse_extradata) {
                switch (hx->nal_unit_type) {
                case NAL_IDR_SLICE:
                case NAL_SLICE:
                case NAL_DPA:
                case NAL_DPB:
                case NAL_DPC:
                    av_log(h->avctx, AV_LOG_WARNING,
                           "Ignoring NAL %d in global header/extradata\n",
                           hx->nal_unit_type);
                    // fall through to next case
                case NAL_AUXILIARY_SLICE:
                    hx->nal_unit_type = NAL_FF_IGNORE;
                }
            }

            err = 0;

            switch (hx->nal_unit_type) {
            case NAL_IDR_SLICE:
                if ((ptr[0] & 0xFC) == 0x98) {
                    av_log(h->avctx, AV_LOG_ERROR, "Invalid inter IDR frame\n");
                    h->next_outputed_poc = INT_MIN;
                    ret = -1;
                    goto end;
                }
                if (h->nal_unit_type != NAL_IDR_SLICE) {
                    av_log(h->avctx, AV_LOG_ERROR,
                           "Invalid mix of idr and non-idr slices\n");
                    ret = -1;
                    goto end;
                }
                if(!idr_cleared)
                    idr(h); // FIXME ensure we don't lose some frames if there is reordering
                idr_cleared = 1;
                h->has_recovery_point = 1;
            case NAL_SLICE:
                init_get_bits(&hx->gb, ptr, bit_length);
                hx->intra_gb_ptr      =
                hx->inter_gb_ptr      = &hx->gb;

                if ((err = ff_h264_decode_slice_header(hx, sl, h)))
                    break;

                if (h->sei_recovery_frame_cnt >= 0) {
                    if (h->frame_num != h->sei_recovery_frame_cnt || sl->slice_type_nos != AV_PICTURE_TYPE_I)
                        h->valid_recovery_point = 1;

                    if (   h->recovery_frame < 0
                        || ((h->recovery_frame - h->frame_num) & ((1 << h->sps.log2_max_frame_num)-1)) > h->sei_recovery_frame_cnt) {
                        h->recovery_frame = (h->frame_num + h->sei_recovery_frame_cnt) &
                                            ((1 << h->sps.log2_max_frame_num) - 1);

                        if (!h->valid_recovery_point)
                            h->recovery_frame = h->frame_num;
                    }
                }

                h->cur_pic_ptr->f.key_frame |=
                    (hx->nal_unit_type == NAL_IDR_SLICE);

                if (hx->nal_unit_type == NAL_IDR_SLICE ||
                    h->recovery_frame == h->frame_num) {
                    h->recovery_frame         = -1;
                    h->cur_pic_ptr->recovered = 1;
                }
                // If we have an IDR, all frames after it in decoded order are
                // "recovered".
                if (hx->nal_unit_type == NAL_IDR_SLICE)
                    h->frame_recovered |= FRAME_RECOVERED_IDR;
                h->frame_recovered |= 3*!!(avctx->flags2 & CODEC_FLAG2_SHOW_ALL);
                h->frame_recovered |= 3*!!(avctx->flags & CODEC_FLAG_OUTPUT_CORRUPT);
#if 1
                h->cur_pic_ptr->recovered |= h->frame_recovered;
#else
                h->cur_pic_ptr->recovered |= !!(h->frame_recovered & FRAME_RECOVERED_IDR);
#endif

                if (h->current_slice == 1) {
                    if (!(avctx->flags2 & CODEC_FLAG2_CHUNKS))
                        decode_postinit(h, nal_index >= nals_needed);

                    if (h->avctx->hwaccel &&
                        (ret = h->avctx->hwaccel->start_frame(h->avctx, NULL, 0)) < 0)
                        return ret;
                    if (CONFIG_H264_VDPAU_DECODER &&
                        h->avctx->codec->capabilities & CODEC_CAP_HWACCEL_VDPAU)
                        ff_vdpau_h264_picture_start(h);
                }

                if (hx->redundant_pic_count == 0) {
                    if (avctx->hwaccel) {
                        ret = avctx->hwaccel->decode_slice(avctx,
                                                           &buf[buf_index - consumed],
                                                           consumed);
                        if (ret < 0)
                            return ret;
                    } else if (CONFIG_H264_VDPAU_DECODER &&
                               h->avctx->codec->capabilities & CODEC_CAP_HWACCEL_VDPAU) {
                        ff_vdpau_add_data_chunk(h->cur_pic_ptr->f.data[0],
                                                start_code,
                                                sizeof(start_code));
                        ff_vdpau_add_data_chunk(h->cur_pic_ptr->f.data[0],
                                                &buf[buf_index - consumed],
                                                consumed);
                    } else
                        context_count++;
                }
                break;
            case NAL_DPA:
            case NAL_DPB:
            case NAL_DPC:
                avpriv_request_sample(avctx, "data partitioning");
                ret = AVERROR(ENOSYS);
                goto end;
                break;
            case NAL_SEI:
                init_get_bits(&h->gb, ptr, bit_length);
                ret = ff_h264_decode_sei(h);
                if (ret < 0 && (h->avctx->err_recognition & AV_EF_EXPLODE))
                    goto end;
                break;
            case NAL_SPS:
                init_get_bits(&h->gb, ptr, bit_length);
                if (ff_h264_decode_seq_parameter_set(h) < 0 && (h->is_avc ? nalsize : 1)) {
                    av_log(h->avctx, AV_LOG_DEBUG,
                           "SPS decoding failure, trying again with the complete NAL\n");
                    if (h->is_avc)
                        av_assert0(next_avc - buf_index + consumed == nalsize);
                    if ((next_avc - buf_index + consumed - 1) >= INT_MAX/8)
                        break;
                    init_get_bits(&h->gb, &buf[buf_index + 1 - consumed],
                                  8*(next_avc - buf_index + consumed - 1));
                    ff_h264_decode_seq_parameter_set(h);
                }

                break;
            case NAL_PPS:
                init_get_bits(&h->gb, ptr, bit_length);
                ret = ff_h264_decode_picture_parameter_set(h, bit_length);
                if (ret < 0 && (h->avctx->err_recognition & AV_EF_EXPLODE))
                    goto end;
                break;
            case NAL_AUD:
            case NAL_END_SEQUENCE:
            case NAL_END_STREAM:
            case NAL_FILLER_DATA:
            case NAL_SPS_EXT:
            case NAL_AUXILIARY_SLICE:
                break;
            case NAL_FF_IGNORE:
                break;
            default:
                av_log(avctx, AV_LOG_DEBUG, "Unknown NAL code: %d (%d bits)\n",
                       hx->nal_unit_type, bit_length);
            }

            if (context_count == h->max_contexts) {
                ret = ff_h264_execute_decode_slices(h, context_count);
                if (ret < 0 && (h->avctx->err_recognition & AV_EF_EXPLODE))
                    goto end;
                context_count = 0;
            }

            if (err < 0 || err == SLICE_SKIPED) {
                if (err < 0)
                    av_log(h->avctx, AV_LOG_ERROR, "decode_slice_header error\n");
                sl->ref_count[0] = sl->ref_count[1] = sl->list_count = 0;
            } else if (err == SLICE_SINGLETHREAD) {
                /* Slice could not be decoded in parallel mode, copy down
                 * NAL unit stuff to context 0 and restart. Note that
                 * rbsp_buffer is not transferred, but since we no longer
                 * run in parallel mode this should not be an issue. */
                h->nal_unit_type = hx->nal_unit_type;
                h->nal_ref_idc   = hx->nal_ref_idc;
                hx               = h;
                sl               = &h->slice_ctx[0];
                goto again;
            }
        }
    }
    if (context_count) {
        ret = ff_h264_execute_decode_slices(h, context_count);
        if (ret < 0 && (h->avctx->err_recognition & AV_EF_EXPLODE))
            goto end;
    }

    ret = 0;
end:
    /* clean up */
    if (h->cur_pic_ptr && !h->droppable) {
        ff_thread_report_progress(&h->cur_pic_ptr->tf, INT_MAX,
                                  h->picture_structure == PICT_BOTTOM_FIELD);
    }

    return (ret < 0) ? ret : buf_index;
}

/**
 * Return the number of bytes consumed for building the current frame.
 */
static int get_consumed_bytes(int pos, int buf_size)
{
    if (pos == 0)
        pos = 1;        // avoid infinite loops (I doubt that is needed but...)
    if (pos + 10 > buf_size)
        pos = buf_size; // oops ;)

    return pos;
}

static int output_frame(H264Context *h, AVFrame *dst, H264Picture *srcp)
{
    AVFrame *src = &srcp->f;
    const AVPixFmtDescriptor *desc = av_pix_fmt_desc_get(src->format);
    int i;
    int ret = av_frame_ref(dst, src);
    if (ret < 0)
        return ret;

    av_dict_set(&dst->metadata, "stereo_mode", ff_h264_sei_stereo_mode(h), 0);

    if (srcp->sei_recovery_frame_cnt == 0)
        dst->key_frame = 1;
    if (!srcp->crop)
        return 0;

    for (i = 0; i < desc->nb_components; i++) {
        int hshift = (i > 0) ? desc->log2_chroma_w : 0;
        int vshift = (i > 0) ? desc->log2_chroma_h : 0;
        int off    = ((srcp->crop_left >> hshift) << h->pixel_shift) +
                      (srcp->crop_top  >> vshift) * dst->linesize[i];
        dst->data[i] += off;
    }
    return 0;
}

static int is_extra(const uint8_t *buf, int buf_size)
{
    int cnt= buf[5]&0x1f;
    const uint8_t *p= buf+6;
    while(cnt--){
        int nalsize= AV_RB16(p) + 2;
        if(nalsize > buf_size - (p-buf) || p[2]!=0x67)
            return 0;
        p += nalsize;
    }
    cnt = *(p++);
    if(!cnt)
        return 0;
    while(cnt--){
        int nalsize= AV_RB16(p) + 2;
        if(nalsize > buf_size - (p-buf) || p[2]!=0x68)
            return 0;
        p += nalsize;
    }
    return 1;
}

static int h264_decode_frame(AVCodecContext *avctx, void *data,
                             int *got_frame, AVPacket *avpkt)
{
    const uint8_t *buf = avpkt->data;
    int buf_size       = avpkt->size;
    H264Context *h     = avctx->priv_data;
    AVFrame *pict      = data;
    int buf_index      = 0;
    H264Picture *out;
    int i, out_idx;
    int ret;

    h->flags = avctx->flags;

    ff_h264_unref_picture(h, &h->last_pic_for_ec);

    /* end of stream, output what is still in the buffers */
    if (buf_size == 0) {
 out:

        h->cur_pic_ptr = NULL;
        h->first_field = 0;

        // FIXME factorize this with the output code below
        out     = h->delayed_pic[0];
        out_idx = 0;
        for (i = 1;
             h->delayed_pic[i] &&
             !h->delayed_pic[i]->f.key_frame &&
             !h->delayed_pic[i]->mmco_reset;
             i++)
            if (h->delayed_pic[i]->poc < out->poc) {
                out     = h->delayed_pic[i];
                out_idx = i;
            }

        for (i = out_idx; h->delayed_pic[i]; i++)
            h->delayed_pic[i] = h->delayed_pic[i + 1];

        if (out) {
            out->reference &= ~DELAYED_PIC_REF;
            ret = output_frame(h, pict, out);
            if (ret < 0)
                return ret;
            *got_frame = 1;
        }

        return buf_index;
    }
    if (h->is_avc && av_packet_get_side_data(avpkt, AV_PKT_DATA_NEW_EXTRADATA, NULL)) {
        int side_size;
        uint8_t *side = av_packet_get_side_data(avpkt, AV_PKT_DATA_NEW_EXTRADATA, &side_size);
        if (is_extra(side, side_size))
            ff_h264_decode_extradata(h, side, side_size);
    }
    if(h->is_avc && buf_size >= 9 && buf[0]==1 && buf[2]==0 && (buf[4]&0xFC)==0xFC && (buf[5]&0x1F) && buf[8]==0x67){
        if (is_extra(buf, buf_size))
            return ff_h264_decode_extradata(h, buf, buf_size);
    }

    buf_index = decode_nal_units(h, buf, buf_size, 0);
    if (buf_index < 0)
        return AVERROR_INVALIDDATA;

    if (!h->cur_pic_ptr && h->nal_unit_type == NAL_END_SEQUENCE) {
        av_assert0(buf_index <= buf_size);
        goto out;
    }

    if (!(avctx->flags2 & CODEC_FLAG2_CHUNKS) && !h->cur_pic_ptr) {
        if (avctx->skip_frame >= AVDISCARD_NONREF ||
            buf_size >= 4 && !memcmp("Q264", buf, 4))
            return buf_size;
        av_log(avctx, AV_LOG_ERROR, "no frame!\n");
        return AVERROR_INVALIDDATA;
    }

    if (!(avctx->flags2 & CODEC_FLAG2_CHUNKS) ||
        (h->mb_y >= h->mb_height && h->mb_height)) {
        if (avctx->flags2 & CODEC_FLAG2_CHUNKS)
            decode_postinit(h, 1);

        ff_h264_field_end(h, &h->slice_ctx[0], 0);

        /* Wait for second field. */
        *got_frame = 0;
        if (h->next_output_pic && (
                                   h->next_output_pic->recovered)) {
            if (!h->next_output_pic->recovered)
                h->next_output_pic->f.flags |= AV_FRAME_FLAG_CORRUPT;

            if (!h->avctx->hwaccel &&
                 (h->next_output_pic->field_poc[0] == INT_MAX ||
                  h->next_output_pic->field_poc[1] == INT_MAX)
            ) {
                int p;
                AVFrame *f = &h->next_output_pic->f;
                int field = h->next_output_pic->field_poc[0] == INT_MAX;
                uint8_t *dst_data[4];
                int linesizes[4];
                const uint8_t *src_data[4];

                av_log(h->avctx, AV_LOG_DEBUG, "Duplicating field %d to fill missing\n", field);

                for (p = 0; p<4; p++) {
                    dst_data[p] = f->data[p] + (field^1)*f->linesize[p];
                    src_data[p] = f->data[p] +  field   *f->linesize[p];
                    linesizes[p] = 2*f->linesize[p];
                }

                av_image_copy(dst_data, linesizes, src_data, linesizes,
                              f->format, f->width, f->height>>1);
            }

            ret = output_frame(h, pict, h->next_output_pic);
            if (ret < 0)
                return ret;
            *got_frame = 1;
            if (CONFIG_MPEGVIDEO) {
                ff_print_debug_info2(h->avctx, pict, h->er.mbskip_table,
                                    h->next_output_pic->mb_type,
                                    h->next_output_pic->qscale_table,
                                    h->next_output_pic->motion_val,
                                    &h->low_delay,
                                    h->mb_width, h->mb_height, h->mb_stride, 1);
            }
        }
    }

    av_assert0(pict->buf[0] || !*got_frame);

    ff_h264_unref_picture(h, &h->last_pic_for_ec);

    return get_consumed_bytes(buf_index, buf_size);
}

av_cold void ff_h264_free_context(H264Context *h)
{
    int i;

    ff_h264_free_tables(h, 1); // FIXME cleanup init stuff perhaps

    av_freep(&h->slice_ctx);
    h->nb_slice_ctx = 0;

    for (i = 0; i < MAX_SPS_COUNT; i++)
        av_freep(h->sps_buffers + i);

    for (i = 0; i < MAX_PPS_COUNT; i++)
        av_freep(h->pps_buffers + i);
}

static av_cold int h264_decode_end(AVCodecContext *avctx)
{
    H264Context *h = avctx->priv_data;

    ff_h264_remove_all_refs(h);
    ff_h264_free_context(h);

    ff_h264_unref_picture(h, &h->cur_pic);
    ff_h264_unref_picture(h, &h->last_pic_for_ec);

    return 0;
}

static const AVProfile profiles[] = {
    { FF_PROFILE_H264_BASELINE,             "Baseline"              },
    { FF_PROFILE_H264_CONSTRAINED_BASELINE, "Constrained Baseline"  },
    { FF_PROFILE_H264_MAIN,                 "Main"                  },
    { FF_PROFILE_H264_EXTENDED,             "Extended"              },
    { FF_PROFILE_H264_HIGH,                 "High"                  },
    { FF_PROFILE_H264_HIGH_10,              "High 10"               },
    { FF_PROFILE_H264_HIGH_10_INTRA,        "High 10 Intra"         },
    { FF_PROFILE_H264_HIGH_422,             "High 4:2:2"            },
    { FF_PROFILE_H264_HIGH_422_INTRA,       "High 4:2:2 Intra"      },
    { FF_PROFILE_H264_HIGH_444,             "High 4:4:4"            },
    { FF_PROFILE_H264_HIGH_444_PREDICTIVE,  "High 4:4:4 Predictive" },
    { FF_PROFILE_H264_HIGH_444_INTRA,       "High 4:4:4 Intra"      },
    { FF_PROFILE_H264_CAVLC_444,            "CAVLC 4:4:4"           },
    { FF_PROFILE_UNKNOWN },
};

static const AVOption h264_options[] = {
    {"is_avc", "is avc", offsetof(H264Context, is_avc), FF_OPT_TYPE_INT, {.i64 = 0}, 0, 1, 0},
    {"nal_length_size", "nal_length_size", offsetof(H264Context, nal_length_size), FF_OPT_TYPE_INT, {.i64 = 0}, 0, 4, 0},
    {NULL}
};

static const AVClass h264_class = {
    .class_name = "H264 Decoder",
    .item_name  = av_default_item_name,
    .option     = h264_options,
    .version    = LIBAVUTIL_VERSION_INT,
};

AVCodec ff_h264_decoder = {
    .name                  = "h264",
    .long_name             = NULL_IF_CONFIG_SMALL("H.264 / AVC / MPEG-4 AVC / MPEG-4 part 10"),
    .type                  = AVMEDIA_TYPE_VIDEO,
    .id                    = AV_CODEC_ID_H264,
    .priv_data_size        = sizeof(H264Context),
    .init                  = ff_h264_decode_init,
    .close                 = h264_decode_end,
    .decode                = h264_decode_frame,
    .capabilities          = /*CODEC_CAP_DRAW_HORIZ_BAND |*/ CODEC_CAP_DR1 |
                             CODEC_CAP_DELAY | CODEC_CAP_SLICE_THREADS |
                             CODEC_CAP_FRAME_THREADS,
    .flush                 = flush_dpb,
    .init_thread_copy      = ONLY_IF_THREADS_ENABLED(decode_init_thread_copy),
    .update_thread_context = ONLY_IF_THREADS_ENABLED(ff_h264_update_thread_context),
    .profiles              = NULL_IF_CONFIG_SMALL(profiles),
    .priv_class            = &h264_class,
};

#if CONFIG_H264_VDPAU_DECODER
static const AVClass h264_vdpau_class = {
    .class_name = "H264 VDPAU Decoder",
    .item_name  = av_default_item_name,
    .option     = h264_options,
    .version    = LIBAVUTIL_VERSION_INT,
};

AVCodec ff_h264_vdpau_decoder = {
    .name           = "h264_vdpau",
    .long_name      = NULL_IF_CONFIG_SMALL("H.264 / AVC / MPEG-4 AVC / MPEG-4 part 10 (VDPAU acceleration)"),
    .type           = AVMEDIA_TYPE_VIDEO,
    .id             = AV_CODEC_ID_H264,
    .priv_data_size = sizeof(H264Context),
    .init           = ff_h264_decode_init,
    .close          = h264_decode_end,
    .decode         = h264_decode_frame,
    .capabilities   = CODEC_CAP_DR1 | CODEC_CAP_DELAY | CODEC_CAP_HWACCEL_VDPAU,
    .flush          = flush_dpb,
    .pix_fmts       = (const enum AVPixelFormat[]) { AV_PIX_FMT_VDPAU_H264,
                                                     AV_PIX_FMT_NONE},
    .profiles       = NULL_IF_CONFIG_SMALL(profiles),
    .priv_class     = &h264_vdpau_class,
};
#endif<|MERGE_RESOLUTION|>--- conflicted
+++ resolved
@@ -445,20 +445,13 @@
                       big_mb_num * sizeof(uint16_t), fail)
     FF_ALLOCZ_OR_GOTO(h->avctx, h->chroma_pred_mode_table,
                       big_mb_num * sizeof(uint8_t), fail)
-<<<<<<< HEAD
     FF_ALLOCZ_ARRAY_OR_GOTO(h->avctx, h->mvd_table[0],
                       row_mb_num, 16 * sizeof(uint8_t), fail);
     FF_ALLOCZ_ARRAY_OR_GOTO(h->avctx, h->mvd_table[1],
                       row_mb_num, 16 * sizeof(uint8_t), fail);
-=======
-    FF_ALLOCZ_OR_GOTO(h->avctx, h->mvd_table[0],
-                      16 * row_mb_num * sizeof(uint8_t), fail);
-    FF_ALLOCZ_OR_GOTO(h->avctx, h->mvd_table[1],
-                      16 * row_mb_num * sizeof(uint8_t), fail);
     h->slice_ctx[0].mvd_table[0] = h->mvd_table[0];
     h->slice_ctx[0].mvd_table[1] = h->mvd_table[1];
 
->>>>>>> a67f8ae9
     FF_ALLOCZ_OR_GOTO(h->avctx, h->direct_table,
                       4 * big_mb_num * sizeof(uint8_t), fail);
     FF_ALLOCZ_OR_GOTO(h->avctx, h->list_counts,
