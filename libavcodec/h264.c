--- conflicted
+++ resolved
@@ -1709,14 +1709,11 @@
             av_log(dst, AV_LOG_ERROR, "Could not allocate memory for h264\n");
             return ret;
         }
-<<<<<<< HEAD
-        context_init(h);
-=======
         ret = context_init(h);
         if (ret < 0) {
             av_log(dst, AV_LOG_ERROR, "context_init() failed.\n");
             return ret;
->>>>>>> c1076d84
+        }
         }
 
         for (i = 0; i < 2; i++) {
