/*
 * Duck/ON2 TrueMotion 2 Decoder
 * Copyright (c) 2005 Konstantin Shishkov
 *
 * This file is part of FFmpeg.
 *
 * FFmpeg is free software; you can redistribute it and/or
 * modify it under the terms of the GNU Lesser General Public
 * License as published by the Free Software Foundation; either
 * version 2.1 of the License, or (at your option) any later version.
 *
 * FFmpeg is distributed in the hope that it will be useful,
 * but WITHOUT ANY WARRANTY; without even the implied warranty of
 * MERCHANTABILITY or FITNESS FOR A PARTICULAR PURPOSE.  See the GNU
 * Lesser General Public License for more details.
 *
 * You should have received a copy of the GNU Lesser General Public
 * License along with FFmpeg; if not, write to the Free Software
 * Foundation, Inc., 51 Franklin Street, Fifth Floor, Boston, MA 02110-1301 USA
 */

/**
 * @file
 * Duck TrueMotion2 decoder.
 */

#include "avcodec.h"
#include "bytestream.h"
#include "get_bits.h"
#include "dsputil.h"

#define TM2_ESCAPE 0x80000000
#define TM2_DELTAS 64
/* Huffman-coded streams of different types of blocks */
enum TM2_STREAMS{ TM2_C_HI = 0, TM2_C_LO, TM2_L_HI, TM2_L_LO,
     TM2_UPD, TM2_MOT, TM2_TYPE, TM2_NUM_STREAMS};
/* Block types */
enum TM2_BLOCKS{ TM2_HI_RES = 0, TM2_MED_RES, TM2_LOW_RES, TM2_NULL_RES,
                 TM2_UPDATE, TM2_STILL, TM2_MOTION};

typedef struct TM2Context{
    AVCodecContext *avctx;
    AVFrame pic;

    GetBitContext gb;
    DSPContext dsp;

    uint8_t *buffer;
    int buffer_size;

    /* TM2 streams */
    int *tokens[TM2_NUM_STREAMS];
    int tok_lens[TM2_NUM_STREAMS];
    int tok_ptrs[TM2_NUM_STREAMS];
    int deltas[TM2_NUM_STREAMS][TM2_DELTAS];
    /* for blocks decoding */
    int D[4];
    int CD[4];
    int *last;
    int *clast;

    /* data for current and previous frame */
    int *Y1_base, *U1_base, *V1_base, *Y2_base, *U2_base, *V2_base;
    int *Y1, *U1, *V1, *Y2, *U2, *V2;
    int y_stride, uv_stride;
    int cur;
} TM2Context;

/**
* Huffman codes for each of streams
*/
typedef struct TM2Codes{
    VLC vlc; ///< table for FFmpeg bitstream reader
    int bits;
    int *recode; ///< table for converting from code indexes to values
    int length;
} TM2Codes;

/**
* structure for gathering Huffman codes information
*/
typedef struct TM2Huff{
    int val_bits; ///< length of literal
    int max_bits; ///< maximum length of code
    int min_bits; ///< minimum length of code
    int nodes; ///< total number of nodes in tree
    int num; ///< current number filled
    int max_num; ///< total number of codes
    int *nums; ///< literals
    uint32_t *bits; ///< codes
    int *lens; ///< codelengths
} TM2Huff;

static int tm2_read_tree(TM2Context *ctx, uint32_t prefix, int length, TM2Huff *huff)
{
    if(length > huff->max_bits) {
        av_log(ctx->avctx, AV_LOG_ERROR, "Tree exceeded its given depth (%i)\n", huff->max_bits);
        return -1;
    }

    if(!get_bits1(&ctx->gb)) { /* literal */
        if (length == 0) {
            length = 1;
        }
        if(huff->num >= huff->max_num) {
            av_log(ctx->avctx, AV_LOG_DEBUG, "Too many literals\n");
            return -1;
        }
        huff->nums[huff->num] = get_bits_long(&ctx->gb, huff->val_bits);
        huff->bits[huff->num] = prefix;
        huff->lens[huff->num] = length;
        huff->num++;
        return 0;
    } else { /* non-terminal node */
        if(tm2_read_tree(ctx, prefix << 1, length + 1, huff) == -1)
            return -1;
        if(tm2_read_tree(ctx, (prefix << 1) | 1, length + 1, huff) == -1)
            return -1;
    }
    return 0;
}

static int tm2_build_huff_table(TM2Context *ctx, TM2Codes *code)
{
    TM2Huff huff;
    int res = 0;

    huff.val_bits = get_bits(&ctx->gb, 5);
    huff.max_bits = get_bits(&ctx->gb, 5);
    huff.min_bits = get_bits(&ctx->gb, 5);
    huff.nodes = get_bits_long(&ctx->gb, 17);
    huff.num = 0;

    /* check for correct codes parameters */
    if((huff.val_bits < 1) || (huff.val_bits > 32) ||
       (huff.max_bits < 0) || (huff.max_bits > 25)) {
        av_log(ctx->avctx, AV_LOG_ERROR, "Incorrect tree parameters - literal length: %i, max code length: %i\n",
               huff.val_bits, huff.max_bits);
        return -1;
    }
    if((huff.nodes <= 0) || (huff.nodes > 0x10000)) {
        av_log(ctx->avctx, AV_LOG_ERROR, "Incorrect number of Huffman tree nodes: %i\n", huff.nodes);
        return -1;
    }
    /* one-node tree */
    if(huff.max_bits == 0)
        huff.max_bits = 1;

    /* allocate space for codes - it is exactly ceil(nodes / 2) entries */
    huff.max_num = (huff.nodes + 1) >> 1;
    huff.nums = av_mallocz(huff.max_num * sizeof(int));
    huff.bits = av_mallocz(huff.max_num * sizeof(uint32_t));
    huff.lens = av_mallocz(huff.max_num * sizeof(int));

    if(tm2_read_tree(ctx, 0, 0, &huff) == -1)
        res = -1;

    if(huff.num != huff.max_num) {
        av_log(ctx->avctx, AV_LOG_ERROR, "Got less codes than expected: %i of %i\n",
               huff.num, huff.max_num);
        res = -1;
    }

    /* convert codes to vlc_table */
    if(res != -1) {
        int i;

        res = init_vlc(&code->vlc, huff.max_bits, huff.max_num,
                    huff.lens, sizeof(int), sizeof(int),
                    huff.bits, sizeof(uint32_t), sizeof(uint32_t), 0);
        if(res < 0) {
            av_log(ctx->avctx, AV_LOG_ERROR, "Cannot build VLC table\n");
            res = -1;
        } else
            res = 0;
        if(res != -1) {
            code->bits = huff.max_bits;
            code->length = huff.max_num;
            code->recode = av_malloc(code->length * sizeof(int));
            for(i = 0; i < code->length; i++)
                code->recode[i] = huff.nums[i];
        }
    }
    /* free allocated memory */
    av_free(huff.nums);
    av_free(huff.bits);
    av_free(huff.lens);

    return res;
}

static void tm2_free_codes(TM2Codes *code)
{
    av_free(code->recode);
    if(code->vlc.table)
        ff_free_vlc(&code->vlc);
}

static inline int tm2_get_token(GetBitContext *gb, TM2Codes *code)
{
    int val;
    val = get_vlc2(gb, code->vlc.table, code->bits, 1);
    if(val<0)
        return -1;
    return code->recode[val];
}

#define TM2_OLD_HEADER_MAGIC 0x00000100
#define TM2_NEW_HEADER_MAGIC 0x00000101

static inline int tm2_read_header(TM2Context *ctx, const uint8_t *buf)
{
<<<<<<< HEAD
    uint32_t magic;

    magic = AV_RL32(buf);
    buf += 4;
=======
    uint32_t magic = AV_RL32(buf);
>>>>>>> 50640977

    switch (magic) {
    case TM2_OLD_HEADER_MAGIC:
        av_log_missing_feature(ctx->avctx, "TM2 old header", 1);
        return 0;
    case TM2_NEW_HEADER_MAGIC:
        return 0;
    default:
        av_log(ctx->avctx, AV_LOG_ERROR, "Not a TM2 header: 0x%08X\n", magic);
        return AVERROR_INVALIDDATA;
    }
}

static int tm2_read_deltas(TM2Context *ctx, int stream_id) {
    int d, mb;
    int i, v;

    d = get_bits(&ctx->gb, 9);
    mb = get_bits(&ctx->gb, 5);

    if((d < 1) || (d > TM2_DELTAS) || (mb < 1) || (mb > 32)) {
        av_log(ctx->avctx, AV_LOG_ERROR, "Incorrect delta table: %i deltas x %i bits\n", d, mb);
        return -1;
    }

    for(i = 0; i < d; i++) {
        v = get_bits_long(&ctx->gb, mb);
        if(v & (1 << (mb - 1)))
            ctx->deltas[stream_id][i] = v - (1 << mb);
        else
            ctx->deltas[stream_id][i] = v;
    }
    for(; i < TM2_DELTAS; i++)
        ctx->deltas[stream_id][i] = 0;

    return 0;
}

static int tm2_read_stream(TM2Context *ctx, const uint8_t *buf, int stream_id, int buf_size)
{
    int i;
    int skip = 0;
    int len, toks, pos;
    TM2Codes codes;
    GetByteContext gb;

    if (buf_size < 4) {
        av_log(ctx->avctx, AV_LOG_ERROR, "not enough space for len left\n");
        return AVERROR_INVALIDDATA;
    }

    /* get stream length in dwords */
    bytestream2_init(&gb, buf, buf_size);
    len  = bytestream2_get_be32(&gb);
    skip = len * 4 + 4;

    if(len == 0)
        return 4;

    if (len >= INT_MAX/4-1 || len < 0 || skip > buf_size) {
        av_log(ctx->avctx, AV_LOG_ERROR, "invalid stream size\n");
        return AVERROR_INVALIDDATA;
    }

    toks = bytestream2_get_be32(&gb);
    if(toks & 1) {
        len = bytestream2_get_be32(&gb);
        if(len == TM2_ESCAPE) {
            len = bytestream2_get_be32(&gb);
        }
        if(len > 0) {
            pos = bytestream2_tell(&gb);
            if (skip <= pos)
                return AVERROR_INVALIDDATA;
            init_get_bits(&ctx->gb, buf + pos, (skip - pos) * 8);
            if(tm2_read_deltas(ctx, stream_id) == -1)
                return AVERROR_INVALIDDATA;
            bytestream2_skip(&gb, ((get_bits_count(&ctx->gb) + 31) >> 5) << 2);
        }
    }
    /* skip unused fields */
    len = bytestream2_get_be32(&gb);
    if(len == TM2_ESCAPE) { /* some unknown length - could be escaped too */
        bytestream2_skip(&gb, 8); /* unused by decoder */
    } else {
        bytestream2_skip(&gb, 4); /* unused by decoder */
    }

    pos = bytestream2_tell(&gb);
    if (skip <= pos)
        return AVERROR_INVALIDDATA;
    init_get_bits(&ctx->gb, buf + pos, (skip - pos) * 8);
    if(tm2_build_huff_table(ctx, &codes) == -1)
        return AVERROR_INVALIDDATA;
    bytestream2_skip(&gb, ((get_bits_count(&ctx->gb) + 31) >> 5) << 2);

    toks >>= 1;
    /* check if we have sane number of tokens */
    if((toks < 0) || (toks > 0xFFFFFF)){
        av_log(ctx->avctx, AV_LOG_ERROR, "Incorrect number of tokens: %i\n", toks);
        tm2_free_codes(&codes);
        return AVERROR_INVALIDDATA;
    }
    ctx->tokens[stream_id] = av_realloc(ctx->tokens[stream_id], toks * sizeof(int));
    ctx->tok_lens[stream_id] = toks;
    len = bytestream2_get_be32(&gb);
    if(len > 0) {
        pos = bytestream2_tell(&gb);
        if (skip <= pos)
            return AVERROR_INVALIDDATA;
        init_get_bits(&ctx->gb, buf + pos, (skip - pos) * 8);
        for(i = 0; i < toks; i++) {
            if (get_bits_left(&ctx->gb) <= 0) {
                av_log(ctx->avctx, AV_LOG_ERROR, "Incorrect number of tokens: %i\n", toks);
                return AVERROR_INVALIDDATA;
            }
            ctx->tokens[stream_id][i] = tm2_get_token(&ctx->gb, &codes);
            if (stream_id <= TM2_MOT && ctx->tokens[stream_id][i] >= TM2_DELTAS || ctx->tokens[stream_id][i]<0) {
                av_log(ctx->avctx, AV_LOG_ERROR, "Invalid delta token index %d for type %d, n=%d\n",
                       ctx->tokens[stream_id][i], stream_id, i);
                return AVERROR_INVALIDDATA;
            }
        }
    } else {
        for(i = 0; i < toks; i++) {
            ctx->tokens[stream_id][i] = codes.recode[0];
            if (stream_id <= TM2_MOT && ctx->tokens[stream_id][i] >= TM2_DELTAS) {
                av_log(ctx->avctx, AV_LOG_ERROR, "Invalid delta token index %d for type %d, n=%d\n",
                       ctx->tokens[stream_id][i], stream_id, i);
                return AVERROR_INVALIDDATA;
            }
        }
    }
    tm2_free_codes(&codes);

    return skip;
}

static inline int GET_TOK(TM2Context *ctx,int type) {
    if(ctx->tok_ptrs[type] >= ctx->tok_lens[type]) {
        av_log(ctx->avctx, AV_LOG_ERROR, "Read token from stream %i out of bounds (%i>=%i)\n", type, ctx->tok_ptrs[type], ctx->tok_lens[type]);
        return 0;
    }
    if(type <= TM2_MOT) {
        if (ctx->tokens[type][ctx->tok_ptrs[type]] >= TM2_DELTAS) {
            av_log(ctx->avctx, AV_LOG_ERROR, "token %d is too large\n", ctx->tokens[type][ctx->tok_ptrs[type]]);
            return 0;
        }
        return ctx->deltas[type][ctx->tokens[type][ctx->tok_ptrs[type]++]];
    }
    return ctx->tokens[type][ctx->tok_ptrs[type]++];
}

/* blocks decoding routines */

/* common Y, U, V pointers initialisation */
#define TM2_INIT_POINTERS() \
    int *last, *clast; \
    int *Y, *U, *V;\
    int Ystride, Ustride, Vstride;\
\
    Ystride = ctx->y_stride;\
    Vstride = ctx->uv_stride;\
    Ustride = ctx->uv_stride;\
    Y = (ctx->cur?ctx->Y2:ctx->Y1) + by * 4 * Ystride + bx * 4;\
    V = (ctx->cur?ctx->V2:ctx->V1) + by * 2 * Vstride + bx * 2;\
    U = (ctx->cur?ctx->U2:ctx->U1) + by * 2 * Ustride + bx * 2;\
    last = ctx->last + bx * 4;\
    clast = ctx->clast + bx * 4;

#define TM2_INIT_POINTERS_2() \
    int *Yo, *Uo, *Vo;\
    int oYstride, oUstride, oVstride;\
\
    TM2_INIT_POINTERS();\
    oYstride = Ystride;\
    oVstride = Vstride;\
    oUstride = Ustride;\
    Yo = (ctx->cur?ctx->Y1:ctx->Y2) + by * 4 * oYstride + bx * 4;\
    Vo = (ctx->cur?ctx->V1:ctx->V2) + by * 2 * oVstride + bx * 2;\
    Uo = (ctx->cur?ctx->U1:ctx->U2) + by * 2 * oUstride + bx * 2;

/* recalculate last and delta values for next blocks */
#define TM2_RECALC_BLOCK(CHR, stride, last, CD) {\
    CD[0] = CHR[1] - last[1];\
    CD[1] = (int)CHR[stride + 1] - (int)CHR[1];\
    last[0] = (int)CHR[stride + 0];\
    last[1] = (int)CHR[stride + 1];}

/* common operations - add deltas to 4x4 block of luma or 2x2 blocks of chroma */
static inline void tm2_apply_deltas(TM2Context *ctx, int* Y, int stride, int *deltas, int *last)
{
    int ct, d;
    int i, j;

    for(j = 0; j < 4; j++){
        ct = ctx->D[j];
        for(i = 0; i < 4; i++){
            d = deltas[i + j * 4];
            ct += d;
            last[i] += ct;
            Y[i] = av_clip_uint8(last[i]);
        }
        Y += stride;
        ctx->D[j] = ct;
    }
}

static inline void tm2_high_chroma(int *data, int stride, int *last, int *CD, int *deltas)
{
    int i, j;
    for(j = 0; j < 2; j++){
        for(i = 0; i < 2; i++){
            CD[j] += deltas[i + j * 2];
            last[i] += CD[j];
            data[i] = last[i];
        }
        data += stride;
    }
}

static inline void tm2_low_chroma(int *data, int stride, int *clast, int *CD, int *deltas, int bx)
{
    int t;
    int l;
    int prev;

    if(bx > 0)
        prev = clast[-3];
    else
        prev = 0;
    t = (CD[0] + CD[1]) >> 1;
    l = (prev - CD[0] - CD[1] + clast[1]) >> 1;
    CD[1] = CD[0] + CD[1] - t;
    CD[0] = t;
    clast[0] = l;

    tm2_high_chroma(data, stride, clast, CD, deltas);
}

static inline void tm2_hi_res_block(TM2Context *ctx, AVFrame *pic, int bx, int by)
{
    int i;
    int deltas[16];
    TM2_INIT_POINTERS();

    /* hi-res chroma */
    for(i = 0; i < 4; i++) {
        deltas[i] = GET_TOK(ctx, TM2_C_HI);
        deltas[i + 4] = GET_TOK(ctx, TM2_C_HI);
    }
    tm2_high_chroma(U, Ustride, clast, ctx->CD, deltas);
    tm2_high_chroma(V, Vstride, clast + 2, ctx->CD + 2, deltas + 4);

    /* hi-res luma */
    for(i = 0; i < 16; i++)
        deltas[i] = GET_TOK(ctx, TM2_L_HI);

    tm2_apply_deltas(ctx, Y, Ystride, deltas, last);
}

static inline void tm2_med_res_block(TM2Context *ctx, AVFrame *pic, int bx, int by)
{
    int i;
    int deltas[16];
    TM2_INIT_POINTERS();

    /* low-res chroma */
    deltas[0] = GET_TOK(ctx, TM2_C_LO);
    deltas[1] = deltas[2] = deltas[3] = 0;
    tm2_low_chroma(U, Ustride, clast, ctx->CD, deltas, bx);

    deltas[0] = GET_TOK(ctx, TM2_C_LO);
    deltas[1] = deltas[2] = deltas[3] = 0;
    tm2_low_chroma(V, Vstride, clast + 2, ctx->CD + 2, deltas, bx);

    /* hi-res luma */
    for(i = 0; i < 16; i++)
        deltas[i] = GET_TOK(ctx, TM2_L_HI);

    tm2_apply_deltas(ctx, Y, Ystride, deltas, last);
}

static inline void tm2_low_res_block(TM2Context *ctx, AVFrame *pic, int bx, int by)
{
    int i;
    int t1, t2;
    int deltas[16];
    TM2_INIT_POINTERS();

    /* low-res chroma */
    deltas[0] = GET_TOK(ctx, TM2_C_LO);
    deltas[1] = deltas[2] = deltas[3] = 0;
    tm2_low_chroma(U, Ustride, clast, ctx->CD, deltas, bx);

    deltas[0] = GET_TOK(ctx, TM2_C_LO);
    deltas[1] = deltas[2] = deltas[3] = 0;
    tm2_low_chroma(V, Vstride, clast + 2, ctx->CD + 2, deltas, bx);

    /* low-res luma */
    for(i = 0; i < 16; i++)
        deltas[i] = 0;

    deltas[ 0] = GET_TOK(ctx, TM2_L_LO);
    deltas[ 2] = GET_TOK(ctx, TM2_L_LO);
    deltas[ 8] = GET_TOK(ctx, TM2_L_LO);
    deltas[10] = GET_TOK(ctx, TM2_L_LO);

    if(bx > 0)
        last[0] = (last[-1] - ctx->D[0] - ctx->D[1] - ctx->D[2] - ctx->D[3] + last[1]) >> 1;
    else
        last[0] = (last[1]  - ctx->D[0] - ctx->D[1] - ctx->D[2] - ctx->D[3])>> 1;
    last[2] = (last[1] + last[3]) >> 1;

    t1 = ctx->D[0] + ctx->D[1];
    ctx->D[0] = t1 >> 1;
    ctx->D[1] = t1 - (t1 >> 1);
    t2 = ctx->D[2] + ctx->D[3];
    ctx->D[2] = t2 >> 1;
    ctx->D[3] = t2 - (t2 >> 1);

    tm2_apply_deltas(ctx, Y, Ystride, deltas, last);
}

static inline void tm2_null_res_block(TM2Context *ctx, AVFrame *pic, int bx, int by)
{
    int i;
    int ct;
    int left, right, diff;
    int deltas[16];
    TM2_INIT_POINTERS();

    /* null chroma */
    deltas[0] = deltas[1] = deltas[2] = deltas[3] = 0;
    tm2_low_chroma(U, Ustride, clast, ctx->CD, deltas, bx);

    deltas[0] = deltas[1] = deltas[2] = deltas[3] = 0;
    tm2_low_chroma(V, Vstride, clast + 2, ctx->CD + 2, deltas, bx);

    /* null luma */
    for(i = 0; i < 16; i++)
        deltas[i] = 0;

    ct = ctx->D[0] + ctx->D[1] + ctx->D[2] + ctx->D[3];

    if(bx > 0)
        left = last[-1] - ct;
    else
        left = 0;

    right = last[3];
    diff = right - left;
    last[0] = left + (diff >> 2);
    last[1] = left + (diff >> 1);
    last[2] = right - (diff >> 2);
    last[3] = right;
    {
        int tp = left;

        ctx->D[0] = (tp + (ct >> 2)) - left;
        left += ctx->D[0];
        ctx->D[1] = (tp + (ct >> 1)) - left;
        left += ctx->D[1];
        ctx->D[2] = ((tp + ct) - (ct >> 2)) - left;
        left += ctx->D[2];
        ctx->D[3] = (tp + ct) - left;
    }
    tm2_apply_deltas(ctx, Y, Ystride, deltas, last);
}

static inline void tm2_still_block(TM2Context *ctx, AVFrame *pic, int bx, int by)
{
    int i, j;
    TM2_INIT_POINTERS_2();

    /* update chroma */
    for(j = 0; j < 2; j++){
        for(i = 0; i < 2; i++){
            U[i] = Uo[i];
            V[i] = Vo[i];
        }
        U += Ustride; V += Vstride;
        Uo += oUstride; Vo += oVstride;
    }
    U -= Ustride * 2;
    V -= Vstride * 2;
    TM2_RECALC_BLOCK(U, Ustride, clast, ctx->CD);
    TM2_RECALC_BLOCK(V, Vstride, (clast + 2), (ctx->CD + 2));

    /* update deltas */
    ctx->D[0] = Yo[3] - last[3];
    ctx->D[1] = Yo[3 + oYstride] - Yo[3];
    ctx->D[2] = Yo[3 + oYstride * 2] - Yo[3 + oYstride];
    ctx->D[3] = Yo[3 + oYstride * 3] - Yo[3 + oYstride * 2];

    for(j = 0; j < 4; j++){
        for(i = 0; i < 4; i++){
            Y[i] = Yo[i];
            last[i] = Yo[i];
        }
        Y += Ystride;
        Yo += oYstride;
    }
}

static inline void tm2_update_block(TM2Context *ctx, AVFrame *pic, int bx, int by)
{
    int i, j;
    int d;
    TM2_INIT_POINTERS_2();

    /* update chroma */
    for(j = 0; j < 2; j++){
        for(i = 0; i < 2; i++){
            U[i] = Uo[i] + GET_TOK(ctx, TM2_UPD);
            V[i] = Vo[i] + GET_TOK(ctx, TM2_UPD);
        }
        U += Ustride; V += Vstride;
        Uo += oUstride; Vo += oVstride;
    }
    U -= Ustride * 2;
    V -= Vstride * 2;
    TM2_RECALC_BLOCK(U, Ustride, clast, ctx->CD);
    TM2_RECALC_BLOCK(V, Vstride, (clast + 2), (ctx->CD + 2));

    /* update deltas */
    ctx->D[0] = Yo[3] - last[3];
    ctx->D[1] = Yo[3 + oYstride] - Yo[3];
    ctx->D[2] = Yo[3 + oYstride * 2] - Yo[3 + oYstride];
    ctx->D[3] = Yo[3 + oYstride * 3] - Yo[3 + oYstride * 2];

    for(j = 0; j < 4; j++){
        d = last[3];
        for(i = 0; i < 4; i++){
            Y[i] = Yo[i] + GET_TOK(ctx, TM2_UPD);
            last[i] = Y[i];
        }
        ctx->D[j] = last[3] - d;
        Y += Ystride;
        Yo += oYstride;
    }
}

static inline void tm2_motion_block(TM2Context *ctx, AVFrame *pic, int bx, int by)
{
    int i, j;
    int mx, my;
    TM2_INIT_POINTERS_2();

    mx = GET_TOK(ctx, TM2_MOT);
    my = GET_TOK(ctx, TM2_MOT);
    mx = av_clip(mx, -(bx * 4 + 4), ctx->avctx->width  - bx * 4);
    my = av_clip(my, -(by * 4 + 4), ctx->avctx->height - by * 4);

    if (4*bx+mx<0 || 4*by+my<0 || 4*bx+mx+4 > ctx->avctx->width || 4*by+my+4 > ctx->avctx->height) {
        av_log(ctx->avctx, AV_LOG_ERROR, "MV out of picture\n");
        return;
    }

    Yo += my * oYstride + mx;
    Uo += (my >> 1) * oUstride + (mx >> 1);
    Vo += (my >> 1) * oVstride + (mx >> 1);

    /* copy chroma */
    for(j = 0; j < 2; j++){
        for(i = 0; i < 2; i++){
            U[i] = Uo[i];
            V[i] = Vo[i];
        }
        U += Ustride; V += Vstride;
        Uo += oUstride; Vo += oVstride;
    }
    U -= Ustride * 2;
    V -= Vstride * 2;
    TM2_RECALC_BLOCK(U, Ustride, clast, ctx->CD);
    TM2_RECALC_BLOCK(V, Vstride, (clast + 2), (ctx->CD + 2));

    /* copy luma */
    for(j = 0; j < 4; j++){
        for(i = 0; i < 4; i++){
            Y[i] = Yo[i];
        }
        Y += Ystride;
        Yo += oYstride;
    }
    /* calculate deltas */
    Y -= Ystride * 4;
    ctx->D[0] = Y[3] - last[3];
    ctx->D[1] = Y[3 + Ystride] - Y[3];
    ctx->D[2] = Y[3 + Ystride * 2] - Y[3 + Ystride];
    ctx->D[3] = Y[3 + Ystride * 3] - Y[3 + Ystride * 2];
    for(i = 0; i < 4; i++)
        last[i] = Y[i + Ystride * 3];
}

static int tm2_decode_blocks(TM2Context *ctx, AVFrame *p)
{
    int i, j;
    int w = ctx->avctx->width, h = ctx->avctx->height, bw = w >> 2, bh = h >> 2, cw = w >> 1;
    int type;
    int keyframe = 1;
    int *Y, *U, *V;
    uint8_t *dst;

    for(i = 0; i < TM2_NUM_STREAMS; i++)
        ctx->tok_ptrs[i] = 0;

    if (ctx->tok_lens[TM2_TYPE]<bw*bh){
        av_log(ctx->avctx,AV_LOG_ERROR,"Got %i tokens for %i blocks\n",ctx->tok_lens[TM2_TYPE],bw*bh);
        return -1;
    }

    memset(ctx->last, 0, 4 * bw * sizeof(int));
    memset(ctx->clast, 0, 4 * bw * sizeof(int));

    for(j = 0; j < bh; j++) {
        memset(ctx->D, 0, 4 * sizeof(int));
        memset(ctx->CD, 0, 4 * sizeof(int));
        for(i = 0; i < bw; i++) {
            type = GET_TOK(ctx, TM2_TYPE);
            switch(type) {
            case TM2_HI_RES:
                tm2_hi_res_block(ctx, p, i, j);
                break;
            case TM2_MED_RES:
                tm2_med_res_block(ctx, p, i, j);
                break;
            case TM2_LOW_RES:
                tm2_low_res_block(ctx, p, i, j);
                break;
            case TM2_NULL_RES:
                tm2_null_res_block(ctx, p, i, j);
                break;
            case TM2_UPDATE:
                tm2_update_block(ctx, p, i, j);
                keyframe = 0;
                break;
            case TM2_STILL:
                tm2_still_block(ctx, p, i, j);
                keyframe = 0;
                break;
            case TM2_MOTION:
                tm2_motion_block(ctx, p, i, j);
                keyframe = 0;
                break;
            default:
                av_log(ctx->avctx, AV_LOG_ERROR, "Skipping unknown block type %i\n", type);
            }
        }
    }

    /* copy data from our buffer to AVFrame */
    Y = (ctx->cur?ctx->Y2:ctx->Y1);
    U = (ctx->cur?ctx->U2:ctx->U1);
    V = (ctx->cur?ctx->V2:ctx->V1);
    dst = p->data[0];
    for(j = 0; j < h; j++){
        for(i = 0; i < w; i++){
            int y = Y[i], u = U[i >> 1], v = V[i >> 1];
            dst[3*i+0] = av_clip_uint8(y + v);
            dst[3*i+1] = av_clip_uint8(y);
            dst[3*i+2] = av_clip_uint8(y + u);
        }

        /* horizontal edge extension */
        Y[-4]    = Y[-3]    = Y[-2]    = Y[-1] = Y[0];
        Y[w + 3] = Y[w + 2] = Y[w + 1] = Y[w]  = Y[w - 1];

        /* vertical edge extension */
        if (j == 0) {
            memcpy(Y - 4 - 1 * ctx->y_stride, Y - 4, ctx->y_stride);
            memcpy(Y - 4 - 2 * ctx->y_stride, Y - 4, ctx->y_stride);
            memcpy(Y - 4 - 3 * ctx->y_stride, Y - 4, ctx->y_stride);
            memcpy(Y - 4 - 4 * ctx->y_stride, Y - 4, ctx->y_stride);
        } else if (j == h - 1) {
            memcpy(Y - 4 + 1 * ctx->y_stride, Y - 4, ctx->y_stride);
            memcpy(Y - 4 + 2 * ctx->y_stride, Y - 4, ctx->y_stride);
            memcpy(Y - 4 + 3 * ctx->y_stride, Y - 4, ctx->y_stride);
            memcpy(Y - 4 + 4 * ctx->y_stride, Y - 4, ctx->y_stride);
        }

        Y += ctx->y_stride;
        if (j & 1) {
            /* horizontal edge extension */
            U[-2]     = U[-1] = U[0];
            V[-2]     = V[-1] = V[0];
            U[cw + 1] = U[cw] = U[cw - 1];
            V[cw + 1] = V[cw] = V[cw - 1];

            /* vertical edge extension */
            if (j == 1) {
                memcpy(U - 2 - 1 * ctx->uv_stride, U - 2, ctx->uv_stride);
                memcpy(V - 2 - 1 * ctx->uv_stride, V - 2, ctx->uv_stride);
                memcpy(U - 2 - 2 * ctx->uv_stride, U - 2, ctx->uv_stride);
                memcpy(V - 2 - 2 * ctx->uv_stride, V - 2, ctx->uv_stride);
            } else if (j == h - 1) {
                memcpy(U - 2 + 1 * ctx->uv_stride, U - 2, ctx->uv_stride);
                memcpy(V - 2 + 1 * ctx->uv_stride, V - 2, ctx->uv_stride);
                memcpy(U - 2 + 2 * ctx->uv_stride, U - 2, ctx->uv_stride);
                memcpy(V - 2 + 2 * ctx->uv_stride, V - 2, ctx->uv_stride);
            }

            U += ctx->uv_stride;
            V += ctx->uv_stride;
        }
        dst += p->linesize[0];
    }

    return keyframe;
}

static const int tm2_stream_order[TM2_NUM_STREAMS] = {
    TM2_C_HI, TM2_C_LO, TM2_L_HI, TM2_L_LO, TM2_UPD, TM2_MOT, TM2_TYPE
};

#define TM2_HEADER_SIZE 40

static int decode_frame(AVCodecContext *avctx,
                        void *data, int *got_frame,
                        AVPacket *avpkt)
{
    const uint8_t *buf = avpkt->data;
    int buf_size = avpkt->size & ~3;
    TM2Context * const l = avctx->priv_data;
    AVFrame * const p = &l->pic;
<<<<<<< HEAD
    int i, ret, skip, t;
=======
    int i, offset = TM2_HEADER_SIZE, t, ret;
    uint8_t *swbuf;
>>>>>>> 50640977

    av_fast_padded_malloc(&l->buffer, &l->buffer_size, buf_size);
    if(!l->buffer){
        av_log(avctx, AV_LOG_ERROR, "Cannot allocate temporary buffer\n");
        return AVERROR(ENOMEM);
    }
    p->reference = 3;
    p->buffer_hints = FF_BUFFER_HINTS_VALID | FF_BUFFER_HINTS_PRESERVE | FF_BUFFER_HINTS_REUSABLE;
    if((ret = avctx->reget_buffer(avctx, p)) < 0){
        av_log(avctx, AV_LOG_ERROR, "get_buffer() failed\n");
        return ret;
    }

<<<<<<< HEAD
    l->dsp.bswap_buf((uint32_t*)l->buffer, (const uint32_t*)buf, buf_size >> 2);
    skip = tm2_read_header(l, l->buffer);

    if(skip == -1){
        return AVERROR_INVALIDDATA;
    }

    for(i = 0; i < TM2_NUM_STREAMS; i++){
        if (skip >= buf_size) {
            av_log(avctx, AV_LOG_ERROR, "no space for tm2_read_stream\n");
            return AVERROR_INVALIDDATA;
        }

        t = tm2_read_stream(l, l->buffer + skip, tm2_stream_order[i], buf_size - skip);
=======
    l->dsp.bswap_buf((uint32_t*)swbuf, (const uint32_t*)buf, buf_size >> 2);

    if ((ret = tm2_read_header(l, swbuf)) < 0) {
        av_free(swbuf);
        return ret;
    }

    for(i = 0; i < TM2_NUM_STREAMS; i++){
        if (offset >= buf_size) {
            av_free(swbuf);
            return AVERROR_INVALIDDATA;
        }
        t = tm2_read_stream(l, swbuf + offset, tm2_stream_order[i],
                            buf_size - offset);
>>>>>>> 50640977
        if(t < 0){
            return t;
        }
        offset += t;
    }
    p->key_frame = tm2_decode_blocks(l, p);
    if(p->key_frame)
        p->pict_type = AV_PICTURE_TYPE_I;
    else
        p->pict_type = AV_PICTURE_TYPE_P;

    l->cur = !l->cur;
    *got_frame      = 1;
    *(AVFrame*)data = l->pic;

    return buf_size;
}

static av_cold int decode_init(AVCodecContext *avctx){
    TM2Context * const l = avctx->priv_data;
    int i, w = avctx->width, h = avctx->height;

    if((avctx->width & 3) || (avctx->height & 3)){
        av_log(avctx, AV_LOG_ERROR, "Width and height must be multiple of 4\n");
        return AVERROR_INVALIDDATA;
    }

    l->avctx = avctx;
    l->pic.data[0]=NULL;
    avctx->pix_fmt = AV_PIX_FMT_BGR24;
    avcodec_get_frame_defaults(&l->pic);

    ff_dsputil_init(&l->dsp, avctx);

    l->last  = av_malloc(4 * sizeof(*l->last)  * (w >> 2));
    l->clast = av_malloc(4 * sizeof(*l->clast) * (w >> 2));

    for(i = 0; i < TM2_NUM_STREAMS; i++) {
        l->tokens[i] = NULL;
        l->tok_lens[i] = 0;
    }

    w += 8;
    h += 8;
    l->Y1_base = av_malloc(sizeof(*l->Y1_base) * w * h);
    l->Y2_base = av_malloc(sizeof(*l->Y2_base) * w * h);
    l->y_stride = w;
    w = (w + 1) >> 1;
    h = (h + 1) >> 1;
    l->U1_base = av_malloc(sizeof(*l->U1_base) * w * h);
    l->V1_base = av_malloc(sizeof(*l->V1_base) * w * h);
    l->U2_base = av_malloc(sizeof(*l->U2_base) * w * h);
    l->V2_base = av_malloc(sizeof(*l->V1_base) * w * h);
    l->uv_stride = w;
    l->cur = 0;
    if (!l->Y1_base || !l->Y2_base || !l->U1_base ||
        !l->V1_base || !l->U2_base || !l->V2_base ||
        !l->last    || !l->clast) {
        av_freep(l->Y1_base);
        av_freep(l->Y2_base);
        av_freep(l->U1_base);
        av_freep(l->U2_base);
        av_freep(l->V1_base);
        av_freep(l->V2_base);
        av_freep(l->last);
        av_freep(l->clast);
        return AVERROR(ENOMEM);
    }
    l->Y1 = l->Y1_base + l->y_stride  * 4 + 4;
    l->Y2 = l->Y2_base + l->y_stride  * 4 + 4;
    l->U1 = l->U1_base + l->uv_stride * 2 + 2;
    l->U2 = l->U2_base + l->uv_stride * 2 + 2;
    l->V1 = l->V1_base + l->uv_stride * 2 + 2;
    l->V2 = l->V2_base + l->uv_stride * 2 + 2;

    return 0;
}

static av_cold int decode_end(AVCodecContext *avctx){
    TM2Context * const l = avctx->priv_data;
    AVFrame *pic = &l->pic;
    int i;

    av_free(l->last);
    av_free(l->clast);
    for(i = 0; i < TM2_NUM_STREAMS; i++)
        av_free(l->tokens[i]);
    if(l->Y1){
        av_free(l->Y1_base);
        av_free(l->U1_base);
        av_free(l->V1_base);
        av_free(l->Y2_base);
        av_free(l->U2_base);
        av_free(l->V2_base);
    }
    av_freep(&l->buffer);
    l->buffer_size = 0;

    if (pic->data[0])
        avctx->release_buffer(avctx, pic);

    return 0;
}

AVCodec ff_truemotion2_decoder = {
    .name           = "truemotion2",
    .type           = AVMEDIA_TYPE_VIDEO,
    .id             = AV_CODEC_ID_TRUEMOTION2,
    .priv_data_size = sizeof(TM2Context),
    .init           = decode_init,
    .close          = decode_end,
    .decode         = decode_frame,
    .capabilities   = CODEC_CAP_DR1,
    .long_name      = NULL_IF_CONFIG_SMALL("Duck TrueMotion 2.0"),
};<|MERGE_RESOLUTION|>--- conflicted
+++ resolved
@@ -210,14 +210,7 @@
 
 static inline int tm2_read_header(TM2Context *ctx, const uint8_t *buf)
 {
-<<<<<<< HEAD
-    uint32_t magic;
-
-    magic = AV_RL32(buf);
-    buf += 4;
-=======
     uint32_t magic = AV_RL32(buf);
->>>>>>> 50640977
 
     switch (magic) {
     case TM2_OLD_HEADER_MAGIC:
@@ -843,12 +836,7 @@
     int buf_size = avpkt->size & ~3;
     TM2Context * const l = avctx->priv_data;
     AVFrame * const p = &l->pic;
-<<<<<<< HEAD
-    int i, ret, skip, t;
-=======
     int i, offset = TM2_HEADER_SIZE, t, ret;
-    uint8_t *swbuf;
->>>>>>> 50640977
 
     av_fast_padded_malloc(&l->buffer, &l->buffer_size, buf_size);
     if(!l->buffer){
@@ -862,37 +850,20 @@
         return ret;
     }
 
-<<<<<<< HEAD
     l->dsp.bswap_buf((uint32_t*)l->buffer, (const uint32_t*)buf, buf_size >> 2);
-    skip = tm2_read_header(l, l->buffer);
-
-    if(skip == -1){
-        return AVERROR_INVALIDDATA;
+
+    if ((ret = tm2_read_header(l, l->buffer)) < 0) {
+        return ret;
     }
 
     for(i = 0; i < TM2_NUM_STREAMS; i++){
-        if (skip >= buf_size) {
+        if (offset >= buf_size) {
             av_log(avctx, AV_LOG_ERROR, "no space for tm2_read_stream\n");
             return AVERROR_INVALIDDATA;
         }
 
-        t = tm2_read_stream(l, l->buffer + skip, tm2_stream_order[i], buf_size - skip);
-=======
-    l->dsp.bswap_buf((uint32_t*)swbuf, (const uint32_t*)buf, buf_size >> 2);
-
-    if ((ret = tm2_read_header(l, swbuf)) < 0) {
-        av_free(swbuf);
-        return ret;
-    }
-
-    for(i = 0; i < TM2_NUM_STREAMS; i++){
-        if (offset >= buf_size) {
-            av_free(swbuf);
-            return AVERROR_INVALIDDATA;
-        }
-        t = tm2_read_stream(l, swbuf + offset, tm2_stream_order[i],
+        t = tm2_read_stream(l, l->buffer + offset, tm2_stream_order[i],
                             buf_size - offset);
->>>>>>> 50640977
         if(t < 0){
             return t;
         }
