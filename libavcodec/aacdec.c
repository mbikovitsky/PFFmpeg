/*
 * AAC decoder
 * Copyright (c) 2005-2006 Oded Shimon ( ods15 ods15 dyndns org )
 * Copyright (c) 2006-2007 Maxim Gavrilov ( maxim.gavrilov gmail com )
 *
 * AAC LATM decoder
 * Copyright (c) 2008-2010 Paul Kendall <paul@kcbbs.gen.nz>
 * Copyright (c) 2010      Janne Grunau <janne-libav@jannau.net>
 *
 * This file is part of FFmpeg.
 *
 * FFmpeg is free software; you can redistribute it and/or
 * modify it under the terms of the GNU Lesser General Public
 * License as published by the Free Software Foundation; either
 * version 2.1 of the License, or (at your option) any later version.
 *
 * FFmpeg is distributed in the hope that it will be useful,
 * but WITHOUT ANY WARRANTY; without even the implied warranty of
 * MERCHANTABILITY or FITNESS FOR A PARTICULAR PURPOSE.  See the GNU
 * Lesser General Public License for more details.
 *
 * You should have received a copy of the GNU Lesser General Public
 * License along with FFmpeg; if not, write to the Free Software
 * Foundation, Inc., 51 Franklin Street, Fifth Floor, Boston, MA 02110-1301 USA
 */

/**
 * @file
 * AAC decoder
 * @author Oded Shimon  ( ods15 ods15 dyndns org )
 * @author Maxim Gavrilov ( maxim.gavrilov gmail com )
 */

/*
 * supported tools
 *
 * Support?             Name
 * N (code in SoC repo) gain control
 * Y                    block switching
 * Y                    window shapes - standard
 * N                    window shapes - Low Delay
 * Y                    filterbank - standard
 * N (code in SoC repo) filterbank - Scalable Sample Rate
 * Y                    Temporal Noise Shaping
 * Y                    Long Term Prediction
 * Y                    intensity stereo
 * Y                    channel coupling
 * Y                    frequency domain prediction
 * Y                    Perceptual Noise Substitution
 * Y                    Mid/Side stereo
 * N                    Scalable Inverse AAC Quantization
 * N                    Frequency Selective Switch
 * N                    upsampling filter
 * Y                    quantization & coding - AAC
 * N                    quantization & coding - TwinVQ
 * N                    quantization & coding - BSAC
 * N                    AAC Error Resilience tools
 * N                    Error Resilience payload syntax
 * N                    Error Protection tool
 * N                    CELP
 * N                    Silence Compression
 * N                    HVXC
 * N                    HVXC 4kbits/s VR
 * N                    Structured Audio tools
 * N                    Structured Audio Sample Bank Format
 * N                    MIDI
 * N                    Harmonic and Individual Lines plus Noise
 * N                    Text-To-Speech Interface
 * Y                    Spectral Band Replication
 * Y (not in this code) Layer-1
 * Y (not in this code) Layer-2
 * Y (not in this code) Layer-3
 * N                    SinuSoidal Coding (Transient, Sinusoid, Noise)
 * Y                    Parametric Stereo
 * N                    Direct Stream Transfer
 *
 * Note: - HE AAC v1 comprises LC AAC with Spectral Band Replication.
 *       - HE AAC v2 comprises LC AAC with Spectral Band Replication and
           Parametric Stereo.
 */

#include "libavutil/float_dsp.h"
#include "libavutil/opt.h"
#include "avcodec.h"
#include "internal.h"
#include "get_bits.h"
#include "fft.h"
#include "fmtconvert.h"
#include "lpc.h"
#include "kbdwin.h"
#include "sinewin.h"

#include "aac.h"
#include "aactab.h"
#include "aacdectab.h"
#include "cbrt_tablegen.h"
#include "sbr.h"
#include "aacsbr.h"
#include "mpeg4audio.h"
#include "aacadtsdec.h"
#include "libavutil/intfloat.h"

#include <assert.h>
#include <errno.h>
#include <math.h>
#include <string.h>

#if ARCH_ARM
#   include "arm/aac.h"
#elif ARCH_MIPS
#   include "mips/aacdec_mips.h"
#endif

static VLC vlc_scalefactors;
static VLC vlc_spectral[11];

static int output_configure(AACContext *ac,
                            uint8_t layout_map[MAX_ELEM_ID*4][3], int tags,
                            enum OCStatus oc_type, int get_new_frame);

#define overread_err "Input buffer exhausted before END element found\n"

static int count_channels(uint8_t (*layout)[3], int tags)
{
    int i, sum = 0;
    for (i = 0; i < tags; i++) {
        int syn_ele = layout[i][0];
        int pos     = layout[i][2];
        sum += (1 + (syn_ele == TYPE_CPE)) *
               (pos != AAC_CHANNEL_OFF && pos != AAC_CHANNEL_CC);
    }
    return sum;
}

/**
 * Check for the channel element in the current channel position configuration.
 * If it exists, make sure the appropriate element is allocated and map the
 * channel order to match the internal FFmpeg channel layout.
 *
 * @param   che_pos current channel position configuration
 * @param   type channel element type
 * @param   id channel element id
 * @param   channels count of the number of channels in the configuration
 *
 * @return  Returns error status. 0 - OK, !0 - error
 */
static av_cold int che_configure(AACContext *ac,
                                 enum ChannelPosition che_pos,
                                 int type, int id, int *channels)
{
    if (*channels >= MAX_CHANNELS)
        return AVERROR_INVALIDDATA;
    if (che_pos) {
        if (!ac->che[type][id]) {
            if (!(ac->che[type][id] = av_mallocz(sizeof(ChannelElement))))
                return AVERROR(ENOMEM);
            ff_aac_sbr_ctx_init(ac, &ac->che[type][id]->sbr);
        }
        if (type != TYPE_CCE) {
            if (*channels >= MAX_CHANNELS - (type == TYPE_CPE || (type == TYPE_SCE && ac->oc[1].m4ac.ps == 1))) {
                av_log(ac->avctx, AV_LOG_ERROR, "Too many channels\n");
                return AVERROR_INVALIDDATA;
            }
            ac->output_element[(*channels)++] = &ac->che[type][id]->ch[0];
            if (type == TYPE_CPE ||
                (type == TYPE_SCE && ac->oc[1].m4ac.ps == 1)) {
                ac->output_element[(*channels)++] = &ac->che[type][id]->ch[1];
            }
        }
    } else {
        if (ac->che[type][id])
            ff_aac_sbr_ctx_close(&ac->che[type][id]->sbr);
        av_freep(&ac->che[type][id]);
    }
    return 0;
}

static int frame_configure_elements(AVCodecContext *avctx)
{
    AACContext *ac = avctx->priv_data;
    int type, id, ch, ret;

    /* set channel pointers to internal buffers by default */
    for (type = 0; type < 4; type++) {
        for (id = 0; id < MAX_ELEM_ID; id++) {
            ChannelElement *che = ac->che[type][id];
            if (che) {
                che->ch[0].ret = che->ch[0].ret_buf;
                che->ch[1].ret = che->ch[1].ret_buf;
            }
        }
    }

    /* get output buffer */
    av_frame_unref(ac->frame);
    ac->frame->nb_samples = 2048;
    if ((ret = ff_get_buffer(avctx, ac->frame, 0)) < 0)
        return ret;

    /* map output channel pointers to AVFrame data */
    for (ch = 0; ch < avctx->channels; ch++) {
        if (ac->output_element[ch])
            ac->output_element[ch]->ret = (float *)ac->frame->extended_data[ch];
    }

    return 0;
}

struct elem_to_channel {
    uint64_t av_position;
    uint8_t syn_ele;
    uint8_t elem_id;
    uint8_t aac_position;
};

static int assign_pair(struct elem_to_channel e2c_vec[MAX_ELEM_ID],
                       uint8_t (*layout_map)[3], int offset, uint64_t left,
                       uint64_t right, int pos)
{
    if (layout_map[offset][0] == TYPE_CPE) {
        e2c_vec[offset] = (struct elem_to_channel) {
            .av_position  = left | right,
            .syn_ele      = TYPE_CPE,
            .elem_id      = layout_map[offset][1],
            .aac_position = pos
        };
        return 1;
    } else {
        e2c_vec[offset] = (struct elem_to_channel) {
            .av_position  = left,
            .syn_ele      = TYPE_SCE,
            .elem_id      = layout_map[offset][1],
            .aac_position = pos
        };
        e2c_vec[offset + 1] = (struct elem_to_channel) {
            .av_position  = right,
            .syn_ele      = TYPE_SCE,
            .elem_id      = layout_map[offset + 1][1],
            .aac_position = pos
        };
        return 2;
    }
}

static int count_paired_channels(uint8_t (*layout_map)[3], int tags, int pos,
                                 int *current)
{
    int num_pos_channels = 0;
    int first_cpe        = 0;
    int sce_parity       = 0;
    int i;
    for (i = *current; i < tags; i++) {
        if (layout_map[i][2] != pos)
            break;
        if (layout_map[i][0] == TYPE_CPE) {
            if (sce_parity) {
                if (pos == AAC_CHANNEL_FRONT && !first_cpe) {
                    sce_parity = 0;
                } else {
                    return -1;
                }
            }
            num_pos_channels += 2;
            first_cpe         = 1;
        } else {
            num_pos_channels++;
            sce_parity ^= 1;
        }
    }
    if (sce_parity &&
        ((pos == AAC_CHANNEL_FRONT && first_cpe) || pos == AAC_CHANNEL_SIDE))
        return -1;
    *current = i;
    return num_pos_channels;
}

static uint64_t sniff_channel_order(uint8_t (*layout_map)[3], int tags)
{
    int i, n, total_non_cc_elements;
    struct elem_to_channel e2c_vec[4 * MAX_ELEM_ID] = { { 0 } };
    int num_front_channels, num_side_channels, num_back_channels;
    uint64_t layout;

    if (FF_ARRAY_ELEMS(e2c_vec) < tags)
        return 0;

    i = 0;
    num_front_channels =
        count_paired_channels(layout_map, tags, AAC_CHANNEL_FRONT, &i);
    if (num_front_channels < 0)
        return 0;
    num_side_channels =
        count_paired_channels(layout_map, tags, AAC_CHANNEL_SIDE, &i);
    if (num_side_channels < 0)
        return 0;
    num_back_channels =
        count_paired_channels(layout_map, tags, AAC_CHANNEL_BACK, &i);
    if (num_back_channels < 0)
        return 0;

    i = 0;
    if (num_front_channels & 1) {
        e2c_vec[i] = (struct elem_to_channel) {
            .av_position  = AV_CH_FRONT_CENTER,
            .syn_ele      = TYPE_SCE,
            .elem_id      = layout_map[i][1],
            .aac_position = AAC_CHANNEL_FRONT
        };
        i++;
        num_front_channels--;
    }
    if (num_front_channels >= 4) {
        i += assign_pair(e2c_vec, layout_map, i,
                         AV_CH_FRONT_LEFT_OF_CENTER,
                         AV_CH_FRONT_RIGHT_OF_CENTER,
                         AAC_CHANNEL_FRONT);
        num_front_channels -= 2;
    }
    if (num_front_channels >= 2) {
        i += assign_pair(e2c_vec, layout_map, i,
                         AV_CH_FRONT_LEFT,
                         AV_CH_FRONT_RIGHT,
                         AAC_CHANNEL_FRONT);
        num_front_channels -= 2;
    }
    while (num_front_channels >= 2) {
        i += assign_pair(e2c_vec, layout_map, i,
                         UINT64_MAX,
                         UINT64_MAX,
                         AAC_CHANNEL_FRONT);
        num_front_channels -= 2;
    }

    if (num_side_channels >= 2) {
        i += assign_pair(e2c_vec, layout_map, i,
                         AV_CH_SIDE_LEFT,
                         AV_CH_SIDE_RIGHT,
                         AAC_CHANNEL_FRONT);
        num_side_channels -= 2;
    }
    while (num_side_channels >= 2) {
        i += assign_pair(e2c_vec, layout_map, i,
                         UINT64_MAX,
                         UINT64_MAX,
                         AAC_CHANNEL_SIDE);
        num_side_channels -= 2;
    }

    while (num_back_channels >= 4) {
        i += assign_pair(e2c_vec, layout_map, i,
                         UINT64_MAX,
                         UINT64_MAX,
                         AAC_CHANNEL_BACK);
        num_back_channels -= 2;
    }
    if (num_back_channels >= 2) {
        i += assign_pair(e2c_vec, layout_map, i,
                         AV_CH_BACK_LEFT,
                         AV_CH_BACK_RIGHT,
                         AAC_CHANNEL_BACK);
        num_back_channels -= 2;
    }
    if (num_back_channels) {
        e2c_vec[i] = (struct elem_to_channel) {
            .av_position  = AV_CH_BACK_CENTER,
            .syn_ele      = TYPE_SCE,
            .elem_id      = layout_map[i][1],
            .aac_position = AAC_CHANNEL_BACK
        };
        i++;
        num_back_channels--;
    }

    if (i < tags && layout_map[i][2] == AAC_CHANNEL_LFE) {
        e2c_vec[i] = (struct elem_to_channel) {
            .av_position  = AV_CH_LOW_FREQUENCY,
            .syn_ele      = TYPE_LFE,
            .elem_id      = layout_map[i][1],
            .aac_position = AAC_CHANNEL_LFE
        };
        i++;
    }
    while (i < tags && layout_map[i][2] == AAC_CHANNEL_LFE) {
        e2c_vec[i] = (struct elem_to_channel) {
            .av_position  = UINT64_MAX,
            .syn_ele      = TYPE_LFE,
            .elem_id      = layout_map[i][1],
            .aac_position = AAC_CHANNEL_LFE
        };
        i++;
    }

    // Must choose a stable sort
    total_non_cc_elements = n = i;
    do {
        int next_n = 0;
        for (i = 1; i < n; i++)
            if (e2c_vec[i - 1].av_position > e2c_vec[i].av_position) {
                FFSWAP(struct elem_to_channel, e2c_vec[i - 1], e2c_vec[i]);
                next_n = i;
            }
        n = next_n;
    } while (n > 0);

    layout = 0;
    for (i = 0; i < total_non_cc_elements; i++) {
        layout_map[i][0] = e2c_vec[i].syn_ele;
        layout_map[i][1] = e2c_vec[i].elem_id;
        layout_map[i][2] = e2c_vec[i].aac_position;
        if (e2c_vec[i].av_position != UINT64_MAX) {
            layout |= e2c_vec[i].av_position;
        }
    }

    return layout;
}

/**
 * Save current output configuration if and only if it has been locked.
 */
static void push_output_configuration(AACContext *ac) {
    if (ac->oc[1].status == OC_LOCKED) {
        ac->oc[0] = ac->oc[1];
    }
    ac->oc[1].status = OC_NONE;
}

/**
 * Restore the previous output configuration if and only if the current
 * configuration is unlocked.
 */
static void pop_output_configuration(AACContext *ac) {
    if (ac->oc[1].status != OC_LOCKED && ac->oc[0].status != OC_NONE) {
        ac->oc[1] = ac->oc[0];
        ac->avctx->channels = ac->oc[1].channels;
        ac->avctx->channel_layout = ac->oc[1].channel_layout;
        output_configure(ac, ac->oc[1].layout_map, ac->oc[1].layout_map_tags,
                         ac->oc[1].status, 0);
    }
}

/**
 * Configure output channel order based on the current program
 * configuration element.
 *
 * @return  Returns error status. 0 - OK, !0 - error
 */
static int output_configure(AACContext *ac,
                            uint8_t layout_map[MAX_ELEM_ID * 4][3], int tags,
                            enum OCStatus oc_type, int get_new_frame)
{
    AVCodecContext *avctx = ac->avctx;
    int i, channels = 0, ret;
    uint64_t layout = 0;

    if (ac->oc[1].layout_map != layout_map) {
        memcpy(ac->oc[1].layout_map, layout_map, tags * sizeof(layout_map[0]));
        ac->oc[1].layout_map_tags = tags;
    }

    // Try to sniff a reasonable channel order, otherwise output the
    // channels in the order the PCE declared them.
    if (avctx->request_channel_layout != AV_CH_LAYOUT_NATIVE)
        layout = sniff_channel_order(layout_map, tags);
    for (i = 0; i < tags; i++) {
        int type =     layout_map[i][0];
        int id =       layout_map[i][1];
        int position = layout_map[i][2];
        // Allocate or free elements depending on if they are in the
        // current program configuration.
        ret = che_configure(ac, position, type, id, &channels);
        if (ret < 0)
            return ret;
    }
    if (ac->oc[1].m4ac.ps == 1 && channels == 2) {
        if (layout == AV_CH_FRONT_CENTER) {
            layout = AV_CH_FRONT_LEFT|AV_CH_FRONT_RIGHT;
        } else {
            layout = 0;
        }
    }

    memcpy(ac->tag_che_map, ac->che, 4 * MAX_ELEM_ID * sizeof(ac->che[0][0]));
    if (layout) avctx->channel_layout = layout;
                            ac->oc[1].channel_layout = layout;
    avctx->channels       = ac->oc[1].channels       = channels;
    ac->oc[1].status = oc_type;

    if (get_new_frame) {
        if ((ret = frame_configure_elements(ac->avctx)) < 0)
            return ret;
    }

    return 0;
}

static void flush(AVCodecContext *avctx)
{
    AACContext *ac= avctx->priv_data;
    int type, i, j;

    for (type = 3; type >= 0; type--) {
        for (i = 0; i < MAX_ELEM_ID; i++) {
            ChannelElement *che = ac->che[type][i];
            if (che) {
                for (j = 0; j <= 1; j++) {
                    memset(che->ch[j].saved, 0, sizeof(che->ch[j].saved));
                }
            }
        }
    }
}

/**
 * Set up channel positions based on a default channel configuration
 * as specified in table 1.17.
 *
 * @return  Returns error status. 0 - OK, !0 - error
 */
static int set_default_channel_config(AVCodecContext *avctx,
                                      uint8_t (*layout_map)[3],
                                      int *tags,
                                      int channel_config)
{
    if (channel_config < 1 || channel_config > 7) {
        av_log(avctx, AV_LOG_ERROR,
               "invalid default channel configuration (%d)\n",
               channel_config);
        return AVERROR_INVALIDDATA;
    }
    *tags = tags_per_config[channel_config];
    memcpy(layout_map, aac_channel_layout_map[channel_config - 1],
           *tags * sizeof(*layout_map));
    return 0;
}

static ChannelElement *get_che(AACContext *ac, int type, int elem_id)
{
    /* For PCE based channel configurations map the channels solely based
     * on tags. */
    if (!ac->oc[1].m4ac.chan_config) {
        return ac->tag_che_map[type][elem_id];
    }
    // Allow single CPE stereo files to be signalled with mono configuration.
    if (!ac->tags_mapped && type == TYPE_CPE &&
        ac->oc[1].m4ac.chan_config == 1) {
        uint8_t layout_map[MAX_ELEM_ID*4][3];
        int layout_map_tags;
        push_output_configuration(ac);

        av_log(ac->avctx, AV_LOG_DEBUG, "mono with CPE\n");

        if (set_default_channel_config(ac->avctx, layout_map,
                                       &layout_map_tags, 2) < 0)
            return NULL;
        if (output_configure(ac, layout_map, layout_map_tags,
                             OC_TRIAL_FRAME, 1) < 0)
            return NULL;

        ac->oc[1].m4ac.chan_config = 2;
        ac->oc[1].m4ac.ps = 0;
    }
    // And vice-versa
    if (!ac->tags_mapped && type == TYPE_SCE &&
        ac->oc[1].m4ac.chan_config == 2) {
        uint8_t layout_map[MAX_ELEM_ID * 4][3];
        int layout_map_tags;
        push_output_configuration(ac);

        av_log(ac->avctx, AV_LOG_DEBUG, "stereo with SCE\n");

        if (set_default_channel_config(ac->avctx, layout_map,
                                       &layout_map_tags, 1) < 0)
            return NULL;
        if (output_configure(ac, layout_map, layout_map_tags,
                             OC_TRIAL_FRAME, 1) < 0)
            return NULL;

        ac->oc[1].m4ac.chan_config = 1;
        if (ac->oc[1].m4ac.sbr)
            ac->oc[1].m4ac.ps = -1;
    }
    /* For indexed channel configurations map the channels solely based
     * on position. */
    switch (ac->oc[1].m4ac.chan_config) {
    case 7:
        if (ac->tags_mapped == 3 && type == TYPE_CPE) {
            ac->tags_mapped++;
            return ac->tag_che_map[TYPE_CPE][elem_id] = ac->che[TYPE_CPE][2];
        }
    case 6:
        /* Some streams incorrectly code 5.1 audio as
         * SCE[0] CPE[0] CPE[1] SCE[1]
         * instead of
         * SCE[0] CPE[0] CPE[1] LFE[0].
         * If we seem to have encountered such a stream, transfer
         * the LFE[0] element to the SCE[1]'s mapping */
        if (ac->tags_mapped == tags_per_config[ac->oc[1].m4ac.chan_config] - 1 && (type == TYPE_LFE || type == TYPE_SCE)) {
            ac->tags_mapped++;
            return ac->tag_che_map[type][elem_id] = ac->che[TYPE_LFE][0];
        }
    case 5:
        if (ac->tags_mapped == 2 && type == TYPE_CPE) {
            ac->tags_mapped++;
            return ac->tag_che_map[TYPE_CPE][elem_id] = ac->che[TYPE_CPE][1];
        }
    case 4:
        if (ac->tags_mapped == 2 &&
            ac->oc[1].m4ac.chan_config == 4 &&
            type == TYPE_SCE) {
            ac->tags_mapped++;
            return ac->tag_che_map[TYPE_SCE][elem_id] = ac->che[TYPE_SCE][1];
        }
    case 3:
    case 2:
        if (ac->tags_mapped == (ac->oc[1].m4ac.chan_config != 2) &&
            type == TYPE_CPE) {
            ac->tags_mapped++;
            return ac->tag_che_map[TYPE_CPE][elem_id] = ac->che[TYPE_CPE][0];
        } else if (ac->oc[1].m4ac.chan_config == 2) {
            return NULL;
        }
    case 1:
        if (!ac->tags_mapped && type == TYPE_SCE) {
            ac->tags_mapped++;
            return ac->tag_che_map[TYPE_SCE][elem_id] = ac->che[TYPE_SCE][0];
        }
    default:
        return NULL;
    }
}

/**
 * Decode an array of 4 bit element IDs, optionally interleaved with a
 * stereo/mono switching bit.
 *
 * @param type speaker type/position for these channels
 */
static void decode_channel_map(uint8_t layout_map[][3],
                               enum ChannelPosition type,
                               GetBitContext *gb, int n)
{
    while (n--) {
        enum RawDataBlockType syn_ele;
        switch (type) {
        case AAC_CHANNEL_FRONT:
        case AAC_CHANNEL_BACK:
        case AAC_CHANNEL_SIDE:
            syn_ele = get_bits1(gb);
            break;
        case AAC_CHANNEL_CC:
            skip_bits1(gb);
            syn_ele = TYPE_CCE;
            break;
        case AAC_CHANNEL_LFE:
            syn_ele = TYPE_LFE;
            break;
        default:
            av_assert0(0);
        }
        layout_map[0][0] = syn_ele;
        layout_map[0][1] = get_bits(gb, 4);
        layout_map[0][2] = type;
        layout_map++;
    }
}

/**
 * Decode program configuration element; reference: table 4.2.
 *
 * @return  Returns error status. 0 - OK, !0 - error
 */
static int decode_pce(AVCodecContext *avctx, MPEG4AudioConfig *m4ac,
                      uint8_t (*layout_map)[3],
                      GetBitContext *gb)
{
    int num_front, num_side, num_back, num_lfe, num_assoc_data, num_cc;
    int sampling_index;
    int comment_len;
    int tags;

    skip_bits(gb, 2);  // object_type

    sampling_index = get_bits(gb, 4);
    if (m4ac->sampling_index != sampling_index)
        av_log(avctx, AV_LOG_WARNING,
               "Sample rate index in program config element does not "
               "match the sample rate index configured by the container.\n");

    num_front       = get_bits(gb, 4);
    num_side        = get_bits(gb, 4);
    num_back        = get_bits(gb, 4);
    num_lfe         = get_bits(gb, 2);
    num_assoc_data  = get_bits(gb, 3);
    num_cc          = get_bits(gb, 4);

    if (get_bits1(gb))
        skip_bits(gb, 4); // mono_mixdown_tag
    if (get_bits1(gb))
        skip_bits(gb, 4); // stereo_mixdown_tag

    if (get_bits1(gb))
        skip_bits(gb, 3); // mixdown_coeff_index and pseudo_surround

    if (get_bits_left(gb) < 4 * (num_front + num_side + num_back + num_lfe + num_assoc_data + num_cc)) {
        av_log(avctx, AV_LOG_ERROR, "decode_pce: " overread_err);
        return -1;
    }
    decode_channel_map(layout_map       , AAC_CHANNEL_FRONT, gb, num_front);
    tags = num_front;
    decode_channel_map(layout_map + tags, AAC_CHANNEL_SIDE,  gb, num_side);
    tags += num_side;
    decode_channel_map(layout_map + tags, AAC_CHANNEL_BACK,  gb, num_back);
    tags += num_back;
    decode_channel_map(layout_map + tags, AAC_CHANNEL_LFE,   gb, num_lfe);
    tags += num_lfe;

    skip_bits_long(gb, 4 * num_assoc_data);

    decode_channel_map(layout_map + tags, AAC_CHANNEL_CC,    gb, num_cc);
    tags += num_cc;

    align_get_bits(gb);

    /* comment field, first byte is length */
    comment_len = get_bits(gb, 8) * 8;
    if (get_bits_left(gb) < comment_len) {
        av_log(avctx, AV_LOG_ERROR, "decode_pce: " overread_err);
        return AVERROR_INVALIDDATA;
    }
    skip_bits_long(gb, comment_len);
    return tags;
}

/**
 * Decode GA "General Audio" specific configuration; reference: table 4.1.
 *
 * @param   ac          pointer to AACContext, may be null
 * @param   avctx       pointer to AVCCodecContext, used for logging
 *
 * @return  Returns error status. 0 - OK, !0 - error
 */
static int decode_ga_specific_config(AACContext *ac, AVCodecContext *avctx,
                                     GetBitContext *gb,
                                     MPEG4AudioConfig *m4ac,
                                     int channel_config)
{
    int extension_flag, ret;
    uint8_t layout_map[MAX_ELEM_ID*4][3];
    int tags = 0;

    if (get_bits1(gb)) { // frameLengthFlag
        avpriv_request_sample(avctx, "960/120 MDCT window");
        return AVERROR_PATCHWELCOME;
    }

    if (get_bits1(gb))       // dependsOnCoreCoder
        skip_bits(gb, 14);   // coreCoderDelay
    extension_flag = get_bits1(gb);

    if (m4ac->object_type == AOT_AAC_SCALABLE ||
        m4ac->object_type == AOT_ER_AAC_SCALABLE)
        skip_bits(gb, 3);     // layerNr

    if (channel_config == 0) {
        skip_bits(gb, 4);  // element_instance_tag
        tags = decode_pce(avctx, m4ac, layout_map, gb);
        if (tags < 0)
            return tags;
    } else {
        if ((ret = set_default_channel_config(avctx, layout_map,
                                              &tags, channel_config)))
            return ret;
    }

    if (count_channels(layout_map, tags) > 1) {
        m4ac->ps = 0;
    } else if (m4ac->sbr == 1 && m4ac->ps == -1)
        m4ac->ps = 1;

    if (ac && (ret = output_configure(ac, layout_map, tags, OC_GLOBAL_HDR, 0)))
        return ret;

    if (extension_flag) {
        switch (m4ac->object_type) {
        case AOT_ER_BSAC:
            skip_bits(gb, 5);    // numOfSubFrame
            skip_bits(gb, 11);   // layer_length
            break;
        case AOT_ER_AAC_LC:
        case AOT_ER_AAC_LTP:
        case AOT_ER_AAC_SCALABLE:
        case AOT_ER_AAC_LD:
            skip_bits(gb, 3);      /* aacSectionDataResilienceFlag
                                    * aacScalefactorDataResilienceFlag
                                    * aacSpectralDataResilienceFlag
                                    */
            break;
        }
        skip_bits1(gb);    // extensionFlag3 (TBD in version 3)
    }
    return 0;
}

/**
 * Decode audio specific configuration; reference: table 1.13.
 *
 * @param   ac          pointer to AACContext, may be null
 * @param   avctx       pointer to AVCCodecContext, used for logging
 * @param   m4ac        pointer to MPEG4AudioConfig, used for parsing
 * @param   data        pointer to buffer holding an audio specific config
 * @param   bit_size    size of audio specific config or data in bits
 * @param   sync_extension look for an appended sync extension
 *
 * @return  Returns error status or number of consumed bits. <0 - error
 */
static int decode_audio_specific_config(AACContext *ac,
                                        AVCodecContext *avctx,
                                        MPEG4AudioConfig *m4ac,
                                        const uint8_t *data, int bit_size,
                                        int sync_extension)
{
    GetBitContext gb;
    int i, ret;

    av_dlog(avctx, "audio specific config size %d\n", bit_size >> 3);
    for (i = 0; i < bit_size >> 3; i++)
        av_dlog(avctx, "%02x ", data[i]);
    av_dlog(avctx, "\n");

    if ((ret = init_get_bits(&gb, data, bit_size)) < 0)
        return ret;

    if ((i = avpriv_mpeg4audio_get_config(m4ac, data, bit_size,
                                          sync_extension)) < 0)
        return AVERROR_INVALIDDATA;
    if (m4ac->sampling_index > 12) {
        av_log(avctx, AV_LOG_ERROR,
               "invalid sampling rate index %d\n",
               m4ac->sampling_index);
        return AVERROR_INVALIDDATA;
    }

    skip_bits_long(&gb, i);

    switch (m4ac->object_type) {
    case AOT_AAC_MAIN:
    case AOT_AAC_LC:
    case AOT_AAC_LTP:
        if ((ret = decode_ga_specific_config(ac, avctx, &gb,
                                            m4ac, m4ac->chan_config)) < 0)
            return ret;
        break;
    default:
        av_log(avctx, AV_LOG_ERROR,
               "Audio object type %s%d is not supported.\n",
               m4ac->sbr == 1 ? "SBR+" : "",
               m4ac->object_type);
        return AVERROR(ENOSYS);
    }

    av_dlog(avctx,
            "AOT %d chan config %d sampling index %d (%d) SBR %d PS %d\n",
            m4ac->object_type, m4ac->chan_config, m4ac->sampling_index,
            m4ac->sample_rate, m4ac->sbr,
            m4ac->ps);

    return get_bits_count(&gb);
}

/**
 * linear congruential pseudorandom number generator
 *
 * @param   previous_val    pointer to the current state of the generator
 *
 * @return  Returns a 32-bit pseudorandom integer
 */
static av_always_inline int lcg_random(unsigned previous_val)
{
    union { unsigned u; int s; } v = { previous_val * 1664525u + 1013904223 };
    return v.s;
}

static av_always_inline void reset_predict_state(PredictorState *ps)
{
    ps->r0   = 0.0f;
    ps->r1   = 0.0f;
    ps->cor0 = 0.0f;
    ps->cor1 = 0.0f;
    ps->var0 = 1.0f;
    ps->var1 = 1.0f;
}

static void reset_all_predictors(PredictorState *ps)
{
    int i;
    for (i = 0; i < MAX_PREDICTORS; i++)
        reset_predict_state(&ps[i]);
}

static int sample_rate_idx (int rate)
{
         if (92017 <= rate) return 0;
    else if (75132 <= rate) return 1;
    else if (55426 <= rate) return 2;
    else if (46009 <= rate) return 3;
    else if (37566 <= rate) return 4;
    else if (27713 <= rate) return 5;
    else if (23004 <= rate) return 6;
    else if (18783 <= rate) return 7;
    else if (13856 <= rate) return 8;
    else if (11502 <= rate) return 9;
    else if (9391  <= rate) return 10;
    else                    return 11;
}

static void reset_predictor_group(PredictorState *ps, int group_num)
{
    int i;
    for (i = group_num - 1; i < MAX_PREDICTORS; i += 30)
        reset_predict_state(&ps[i]);
}

#define AAC_INIT_VLC_STATIC(num, size)                                     \
    INIT_VLC_STATIC(&vlc_spectral[num], 8, ff_aac_spectral_sizes[num],     \
         ff_aac_spectral_bits[num], sizeof(ff_aac_spectral_bits[num][0]),  \
                                    sizeof(ff_aac_spectral_bits[num][0]),  \
        ff_aac_spectral_codes[num], sizeof(ff_aac_spectral_codes[num][0]), \
                                    sizeof(ff_aac_spectral_codes[num][0]), \
        size);

static void aacdec_init(AACContext *ac);

static av_cold int aac_decode_init(AVCodecContext *avctx)
{
    AACContext *ac = avctx->priv_data;
    int ret;

    ac->avctx = avctx;
    ac->oc[1].m4ac.sample_rate = avctx->sample_rate;

    aacdec_init(ac);

    avctx->sample_fmt = AV_SAMPLE_FMT_FLTP;

    if (avctx->extradata_size > 0) {
        if ((ret = decode_audio_specific_config(ac, ac->avctx, &ac->oc[1].m4ac,
                                                avctx->extradata,
                                                avctx->extradata_size * 8,
                                                1)) < 0)
            return ret;
    } else {
        int sr, i;
        uint8_t layout_map[MAX_ELEM_ID*4][3];
        int layout_map_tags;

        sr = sample_rate_idx(avctx->sample_rate);
        ac->oc[1].m4ac.sampling_index = sr;
        ac->oc[1].m4ac.channels = avctx->channels;
        ac->oc[1].m4ac.sbr = -1;
        ac->oc[1].m4ac.ps = -1;

        for (i = 0; i < FF_ARRAY_ELEMS(ff_mpeg4audio_channels); i++)
            if (ff_mpeg4audio_channels[i] == avctx->channels)
                break;
        if (i == FF_ARRAY_ELEMS(ff_mpeg4audio_channels)) {
            i = 0;
        }
        ac->oc[1].m4ac.chan_config = i;

        if (ac->oc[1].m4ac.chan_config) {
            int ret = set_default_channel_config(avctx, layout_map,
                &layout_map_tags, ac->oc[1].m4ac.chan_config);
            if (!ret)
                output_configure(ac, layout_map, layout_map_tags,
                                 OC_GLOBAL_HDR, 0);
            else if (avctx->err_recognition & AV_EF_EXPLODE)
                return AVERROR_INVALIDDATA;
        }
    }

    if (avctx->channels > MAX_CHANNELS) {
        av_log(avctx, AV_LOG_ERROR, "Too many channels\n");
        return AVERROR_INVALIDDATA;
    }

    AAC_INIT_VLC_STATIC( 0, 304);
    AAC_INIT_VLC_STATIC( 1, 270);
    AAC_INIT_VLC_STATIC( 2, 550);
    AAC_INIT_VLC_STATIC( 3, 300);
    AAC_INIT_VLC_STATIC( 4, 328);
    AAC_INIT_VLC_STATIC( 5, 294);
    AAC_INIT_VLC_STATIC( 6, 306);
    AAC_INIT_VLC_STATIC( 7, 268);
    AAC_INIT_VLC_STATIC( 8, 510);
    AAC_INIT_VLC_STATIC( 9, 366);
    AAC_INIT_VLC_STATIC(10, 462);

    ff_aac_sbr_init();

    ff_fmt_convert_init(&ac->fmt_conv, avctx);
    avpriv_float_dsp_init(&ac->fdsp, avctx->flags & CODEC_FLAG_BITEXACT);

    ac->random_state = 0x1f2e3d4c;

    ff_aac_tableinit();

    INIT_VLC_STATIC(&vlc_scalefactors, 7,
                    FF_ARRAY_ELEMS(ff_aac_scalefactor_code),
                    ff_aac_scalefactor_bits,
                    sizeof(ff_aac_scalefactor_bits[0]),
                    sizeof(ff_aac_scalefactor_bits[0]),
                    ff_aac_scalefactor_code,
                    sizeof(ff_aac_scalefactor_code[0]),
                    sizeof(ff_aac_scalefactor_code[0]),
                    352);

    ff_mdct_init(&ac->mdct,       11, 1, 1.0 / (32768.0 * 1024.0));
    ff_mdct_init(&ac->mdct_small,  8, 1, 1.0 / (32768.0 * 128.0));
    ff_mdct_init(&ac->mdct_ltp,   11, 0, -2.0 * 32768.0);
    // window initialization
    ff_kbd_window_init(ff_aac_kbd_long_1024, 4.0, 1024);
    ff_kbd_window_init(ff_aac_kbd_short_128, 6.0, 128);
    ff_init_ff_sine_windows(10);
    ff_init_ff_sine_windows( 7);

    cbrt_tableinit();

    return 0;
}

/**
 * Skip data_stream_element; reference: table 4.10.
 */
static int skip_data_stream_element(AACContext *ac, GetBitContext *gb)
{
    int byte_align = get_bits1(gb);
    int count = get_bits(gb, 8);
    if (count == 255)
        count += get_bits(gb, 8);
    if (byte_align)
        align_get_bits(gb);

    if (get_bits_left(gb) < 8 * count) {
        av_log(ac->avctx, AV_LOG_ERROR, "skip_data_stream_element: "overread_err);
        return AVERROR_INVALIDDATA;
    }
    skip_bits_long(gb, 8 * count);
    return 0;
}

static int decode_prediction(AACContext *ac, IndividualChannelStream *ics,
                             GetBitContext *gb)
{
    int sfb;
    if (get_bits1(gb)) {
        ics->predictor_reset_group = get_bits(gb, 5);
        if (ics->predictor_reset_group == 0 ||
            ics->predictor_reset_group > 30) {
            av_log(ac->avctx, AV_LOG_ERROR,
                   "Invalid Predictor Reset Group.\n");
            return AVERROR_INVALIDDATA;
        }
    }
    for (sfb = 0; sfb < FFMIN(ics->max_sfb, ff_aac_pred_sfb_max[ac->oc[1].m4ac.sampling_index]); sfb++) {
        ics->prediction_used[sfb] = get_bits1(gb);
    }
    return 0;
}

/**
 * Decode Long Term Prediction data; reference: table 4.xx.
 */
static void decode_ltp(LongTermPrediction *ltp,
                       GetBitContext *gb, uint8_t max_sfb)
{
    int sfb;

    ltp->lag  = get_bits(gb, 11);
    ltp->coef = ltp_coef[get_bits(gb, 3)];
    for (sfb = 0; sfb < FFMIN(max_sfb, MAX_LTP_LONG_SFB); sfb++)
        ltp->used[sfb] = get_bits1(gb);
}

/**
 * Decode Individual Channel Stream info; reference: table 4.6.
 */
static int decode_ics_info(AACContext *ac, IndividualChannelStream *ics,
                           GetBitContext *gb)
{
    if (get_bits1(gb)) {
        av_log(ac->avctx, AV_LOG_ERROR, "Reserved bit set.\n");
        return AVERROR_INVALIDDATA;
    }
    ics->window_sequence[1] = ics->window_sequence[0];
    ics->window_sequence[0] = get_bits(gb, 2);
    ics->use_kb_window[1]   = ics->use_kb_window[0];
    ics->use_kb_window[0]   = get_bits1(gb);
    ics->num_window_groups  = 1;
    ics->group_len[0]       = 1;
    if (ics->window_sequence[0] == EIGHT_SHORT_SEQUENCE) {
        int i;
        ics->max_sfb = get_bits(gb, 4);
        for (i = 0; i < 7; i++) {
            if (get_bits1(gb)) {
                ics->group_len[ics->num_window_groups - 1]++;
            } else {
                ics->num_window_groups++;
                ics->group_len[ics->num_window_groups - 1] = 1;
            }
        }
        ics->num_windows       = 8;
        ics->swb_offset        =    ff_swb_offset_128[ac->oc[1].m4ac.sampling_index];
        ics->num_swb           =   ff_aac_num_swb_128[ac->oc[1].m4ac.sampling_index];
        ics->tns_max_bands     = ff_tns_max_bands_128[ac->oc[1].m4ac.sampling_index];
        ics->predictor_present = 0;
    } else {
        ics->max_sfb               = get_bits(gb, 6);
        ics->num_windows           = 1;
        ics->swb_offset            =    ff_swb_offset_1024[ac->oc[1].m4ac.sampling_index];
        ics->num_swb               =   ff_aac_num_swb_1024[ac->oc[1].m4ac.sampling_index];
        ics->tns_max_bands         = ff_tns_max_bands_1024[ac->oc[1].m4ac.sampling_index];
        ics->predictor_present     = get_bits1(gb);
        ics->predictor_reset_group = 0;
        if (ics->predictor_present) {
            if (ac->oc[1].m4ac.object_type == AOT_AAC_MAIN) {
                if (decode_prediction(ac, ics, gb)) {
                    goto fail;
                }
            } else if (ac->oc[1].m4ac.object_type == AOT_AAC_LC) {
                av_log(ac->avctx, AV_LOG_ERROR,
                       "Prediction is not allowed in AAC-LC.\n");
                goto fail;
            } else {
                if ((ics->ltp.present = get_bits(gb, 1)))
                    decode_ltp(&ics->ltp, gb, ics->max_sfb);
            }
        }
    }

    if (ics->max_sfb > ics->num_swb) {
        av_log(ac->avctx, AV_LOG_ERROR,
               "Number of scalefactor bands in group (%d) "
               "exceeds limit (%d).\n",
               ics->max_sfb, ics->num_swb);
        goto fail;
    }

    return 0;
fail:
    ics->max_sfb = 0;
    return AVERROR_INVALIDDATA;
}

/**
 * Decode band types (section_data payload); reference: table 4.46.
 *
 * @param   band_type           array of the used band type
 * @param   band_type_run_end   array of the last scalefactor band of a band type run
 *
 * @return  Returns error status. 0 - OK, !0 - error
 */
static int decode_band_types(AACContext *ac, enum BandType band_type[120],
                             int band_type_run_end[120], GetBitContext *gb,
                             IndividualChannelStream *ics)
{
    int g, idx = 0;
    const int bits = (ics->window_sequence[0] == EIGHT_SHORT_SEQUENCE) ? 3 : 5;
    for (g = 0; g < ics->num_window_groups; g++) {
        int k = 0;
        while (k < ics->max_sfb) {
            uint8_t sect_end = k;
            int sect_len_incr;
            int sect_band_type = get_bits(gb, 4);
            if (sect_band_type == 12) {
                av_log(ac->avctx, AV_LOG_ERROR, "invalid band type\n");
                return AVERROR_INVALIDDATA;
            }
            do {
                sect_len_incr = get_bits(gb, bits);
                sect_end += sect_len_incr;
                if (get_bits_left(gb) < 0) {
                    av_log(ac->avctx, AV_LOG_ERROR, "decode_band_types: "overread_err);
                    return AVERROR_INVALIDDATA;
                }
                if (sect_end > ics->max_sfb) {
                    av_log(ac->avctx, AV_LOG_ERROR,
                           "Number of bands (%d) exceeds limit (%d).\n",
                           sect_end, ics->max_sfb);
                    return AVERROR_INVALIDDATA;
                }
            } while (sect_len_incr == (1 << bits) - 1);
            for (; k < sect_end; k++) {
                band_type        [idx]   = sect_band_type;
                band_type_run_end[idx++] = sect_end;
            }
        }
    }
    return 0;
}

/**
 * Decode scalefactors; reference: table 4.47.
 *
 * @param   global_gain         first scalefactor value as scalefactors are differentially coded
 * @param   band_type           array of the used band type
 * @param   band_type_run_end   array of the last scalefactor band of a band type run
 * @param   sf                  array of scalefactors or intensity stereo positions
 *
 * @return  Returns error status. 0 - OK, !0 - error
 */
static int decode_scalefactors(AACContext *ac, float sf[120], GetBitContext *gb,
                               unsigned int global_gain,
                               IndividualChannelStream *ics,
                               enum BandType band_type[120],
                               int band_type_run_end[120])
{
    int g, i, idx = 0;
    int offset[3] = { global_gain, global_gain - 90, 0 };
    int clipped_offset;
    int noise_flag = 1;
    for (g = 0; g < ics->num_window_groups; g++) {
        for (i = 0; i < ics->max_sfb;) {
            int run_end = band_type_run_end[idx];
            if (band_type[idx] == ZERO_BT) {
                for (; i < run_end; i++, idx++)
                    sf[idx] = 0.0;
            } else if ((band_type[idx] == INTENSITY_BT) ||
                       (band_type[idx] == INTENSITY_BT2)) {
                for (; i < run_end; i++, idx++) {
                    offset[2] += get_vlc2(gb, vlc_scalefactors.table, 7, 3) - 60;
                    clipped_offset = av_clip(offset[2], -155, 100);
                    if (offset[2] != clipped_offset) {
                        avpriv_request_sample(ac->avctx,
                                              "If you heard an audible artifact, there may be a bug in the decoder. "
                                              "Clipped intensity stereo position (%d -> %d)",
                                              offset[2], clipped_offset);
                    }
                    sf[idx] = ff_aac_pow2sf_tab[-clipped_offset + POW_SF2_ZERO];
                }
            } else if (band_type[idx] == NOISE_BT) {
                for (; i < run_end; i++, idx++) {
                    if (noise_flag-- > 0)
                        offset[1] += get_bits(gb, 9) - 256;
                    else
                        offset[1] += get_vlc2(gb, vlc_scalefactors.table, 7, 3) - 60;
                    clipped_offset = av_clip(offset[1], -100, 155);
                    if (offset[1] != clipped_offset) {
                        avpriv_request_sample(ac->avctx,
                                              "If you heard an audible artifact, there may be a bug in the decoder. "
                                              "Clipped noise gain (%d -> %d)",
                                              offset[1], clipped_offset);
                    }
                    sf[idx] = -ff_aac_pow2sf_tab[clipped_offset + POW_SF2_ZERO];
                }
            } else {
                for (; i < run_end; i++, idx++) {
                    offset[0] += get_vlc2(gb, vlc_scalefactors.table, 7, 3) - 60;
                    if (offset[0] > 255U) {
                        av_log(ac->avctx, AV_LOG_ERROR,
                               "Scalefactor (%d) out of range.\n", offset[0]);
                        return AVERROR_INVALIDDATA;
                    }
                    sf[idx] = -ff_aac_pow2sf_tab[offset[0] - 100 + POW_SF2_ZERO];
                }
            }
        }
    }
    return 0;
}

/**
 * Decode pulse data; reference: table 4.7.
 */
static int decode_pulses(Pulse *pulse, GetBitContext *gb,
                         const uint16_t *swb_offset, int num_swb)
{
    int i, pulse_swb;
    pulse->num_pulse = get_bits(gb, 2) + 1;
    pulse_swb        = get_bits(gb, 6);
    if (pulse_swb >= num_swb)
        return -1;
    pulse->pos[0]    = swb_offset[pulse_swb];
    pulse->pos[0]   += get_bits(gb, 5);
    if (pulse->pos[0] > 1023)
        return -1;
    pulse->amp[0]    = get_bits(gb, 4);
    for (i = 1; i < pulse->num_pulse; i++) {
        pulse->pos[i] = get_bits(gb, 5) + pulse->pos[i - 1];
        if (pulse->pos[i] > 1023)
            return -1;
        pulse->amp[i] = get_bits(gb, 4);
    }
    return 0;
}

/**
 * Decode Temporal Noise Shaping data; reference: table 4.48.
 *
 * @return  Returns error status. 0 - OK, !0 - error
 */
static int decode_tns(AACContext *ac, TemporalNoiseShaping *tns,
                      GetBitContext *gb, const IndividualChannelStream *ics)
{
    int w, filt, i, coef_len, coef_res, coef_compress;
    const int is8 = ics->window_sequence[0] == EIGHT_SHORT_SEQUENCE;
    const int tns_max_order = is8 ? 7 : ac->oc[1].m4ac.object_type == AOT_AAC_MAIN ? 20 : 12;
    for (w = 0; w < ics->num_windows; w++) {
        if ((tns->n_filt[w] = get_bits(gb, 2 - is8))) {
            coef_res = get_bits1(gb);

            for (filt = 0; filt < tns->n_filt[w]; filt++) {
                int tmp2_idx;
                tns->length[w][filt] = get_bits(gb, 6 - 2 * is8);

                if ((tns->order[w][filt] = get_bits(gb, 5 - 2 * is8)) > tns_max_order) {
                    av_log(ac->avctx, AV_LOG_ERROR,
                           "TNS filter order %d is greater than maximum %d.\n",
                           tns->order[w][filt], tns_max_order);
                    tns->order[w][filt] = 0;
                    return AVERROR_INVALIDDATA;
                }
                if (tns->order[w][filt]) {
                    tns->direction[w][filt] = get_bits1(gb);
                    coef_compress = get_bits1(gb);
                    coef_len = coef_res + 3 - coef_compress;
                    tmp2_idx = 2 * coef_compress + coef_res;

                    for (i = 0; i < tns->order[w][filt]; i++)
                        tns->coef[w][filt][i] = tns_tmp2_map[tmp2_idx][get_bits(gb, coef_len)];
                }
            }
        }
    }
    return 0;
}

/**
 * Decode Mid/Side data; reference: table 4.54.
 *
 * @param   ms_present  Indicates mid/side stereo presence. [0] mask is all 0s;
 *                      [1] mask is decoded from bitstream; [2] mask is all 1s;
 *                      [3] reserved for scalable AAC
 */
static void decode_mid_side_stereo(ChannelElement *cpe, GetBitContext *gb,
                                   int ms_present)
{
    int idx;
    if (ms_present == 1) {
        for (idx = 0;
             idx < cpe->ch[0].ics.num_window_groups * cpe->ch[0].ics.max_sfb;
             idx++)
            cpe->ms_mask[idx] = get_bits1(gb);
    } else if (ms_present == 2) {
        memset(cpe->ms_mask, 1,  sizeof(cpe->ms_mask[0]) * cpe->ch[0].ics.num_window_groups * cpe->ch[0].ics.max_sfb);
    }
}

#ifndef VMUL2
static inline float *VMUL2(float *dst, const float *v, unsigned idx,
                           const float *scale)
{
    float s = *scale;
    *dst++ = v[idx    & 15] * s;
    *dst++ = v[idx>>4 & 15] * s;
    return dst;
}
#endif

#ifndef VMUL4
static inline float *VMUL4(float *dst, const float *v, unsigned idx,
                           const float *scale)
{
    float s = *scale;
    *dst++ = v[idx    & 3] * s;
    *dst++ = v[idx>>2 & 3] * s;
    *dst++ = v[idx>>4 & 3] * s;
    *dst++ = v[idx>>6 & 3] * s;
    return dst;
}
#endif

#ifndef VMUL2S
static inline float *VMUL2S(float *dst, const float *v, unsigned idx,
                            unsigned sign, const float *scale)
{
    union av_intfloat32 s0, s1;

    s0.f = s1.f = *scale;
    s0.i ^= sign >> 1 << 31;
    s1.i ^= sign      << 31;

    *dst++ = v[idx    & 15] * s0.f;
    *dst++ = v[idx>>4 & 15] * s1.f;

    return dst;
}
#endif

#ifndef VMUL4S
static inline float *VMUL4S(float *dst, const float *v, unsigned idx,
                            unsigned sign, const float *scale)
{
    unsigned nz = idx >> 12;
    union av_intfloat32 s = { .f = *scale };
    union av_intfloat32 t;

    t.i = s.i ^ (sign & 1U<<31);
    *dst++ = v[idx    & 3] * t.f;

    sign <<= nz & 1; nz >>= 1;
    t.i = s.i ^ (sign & 1U<<31);
    *dst++ = v[idx>>2 & 3] * t.f;

    sign <<= nz & 1; nz >>= 1;
    t.i = s.i ^ (sign & 1U<<31);
    *dst++ = v[idx>>4 & 3] * t.f;

    sign <<= nz & 1;
    t.i = s.i ^ (sign & 1U<<31);
    *dst++ = v[idx>>6 & 3] * t.f;

    return dst;
}
#endif

/**
 * Decode spectral data; reference: table 4.50.
 * Dequantize and scale spectral data; reference: 4.6.3.3.
 *
 * @param   coef            array of dequantized, scaled spectral data
 * @param   sf              array of scalefactors or intensity stereo positions
 * @param   pulse_present   set if pulses are present
 * @param   pulse           pointer to pulse data struct
 * @param   band_type       array of the used band type
 *
 * @return  Returns error status. 0 - OK, !0 - error
 */
static int decode_spectrum_and_dequant(AACContext *ac, float coef[1024],
                                       GetBitContext *gb, const float sf[120],
                                       int pulse_present, const Pulse *pulse,
                                       const IndividualChannelStream *ics,
                                       enum BandType band_type[120])
{
    int i, k, g, idx = 0;
    const int c = 1024 / ics->num_windows;
    const uint16_t *offsets = ics->swb_offset;
    float *coef_base = coef;

    for (g = 0; g < ics->num_windows; g++)
        memset(coef + g * 128 + offsets[ics->max_sfb], 0,
               sizeof(float) * (c - offsets[ics->max_sfb]));

    for (g = 0; g < ics->num_window_groups; g++) {
        unsigned g_len = ics->group_len[g];

        for (i = 0; i < ics->max_sfb; i++, idx++) {
            const unsigned cbt_m1 = band_type[idx] - 1;
            float *cfo = coef + offsets[i];
            int off_len = offsets[i + 1] - offsets[i];
            int group;

            if (cbt_m1 >= INTENSITY_BT2 - 1) {
                for (group = 0; group < g_len; group++, cfo+=128) {
                    memset(cfo, 0, off_len * sizeof(float));
                }
            } else if (cbt_m1 == NOISE_BT - 1) {
                for (group = 0; group < g_len; group++, cfo+=128) {
                    float scale;
                    float band_energy;

                    for (k = 0; k < off_len; k++) {
                        ac->random_state  = lcg_random(ac->random_state);
                        cfo[k] = ac->random_state;
                    }

                    band_energy = ac->fdsp.scalarproduct_float(cfo, cfo, off_len);
                    scale = sf[idx] / sqrtf(band_energy);
                    ac->fdsp.vector_fmul_scalar(cfo, cfo, scale, off_len);
                }
            } else {
                const float *vq = ff_aac_codebook_vector_vals[cbt_m1];
                const uint16_t *cb_vector_idx = ff_aac_codebook_vector_idx[cbt_m1];
                VLC_TYPE (*vlc_tab)[2] = vlc_spectral[cbt_m1].table;
                OPEN_READER(re, gb);

                switch (cbt_m1 >> 1) {
                case 0:
                    for (group = 0; group < g_len; group++, cfo+=128) {
                        float *cf = cfo;
                        int len = off_len;

                        do {
                            int code;
                            unsigned cb_idx;

                            UPDATE_CACHE(re, gb);
                            GET_VLC(code, re, gb, vlc_tab, 8, 2);
                            cb_idx = cb_vector_idx[code];
                            cf = VMUL4(cf, vq, cb_idx, sf + idx);
                        } while (len -= 4);
                    }
                    break;

                case 1:
                    for (group = 0; group < g_len; group++, cfo+=128) {
                        float *cf = cfo;
                        int len = off_len;

                        do {
                            int code;
                            unsigned nnz;
                            unsigned cb_idx;
                            uint32_t bits;

                            UPDATE_CACHE(re, gb);
                            GET_VLC(code, re, gb, vlc_tab, 8, 2);
                            cb_idx = cb_vector_idx[code];
                            nnz = cb_idx >> 8 & 15;
                            bits = nnz ? GET_CACHE(re, gb) : 0;
                            LAST_SKIP_BITS(re, gb, nnz);
                            cf = VMUL4S(cf, vq, cb_idx, bits, sf + idx);
                        } while (len -= 4);
                    }
                    break;

                case 2:
                    for (group = 0; group < g_len; group++, cfo+=128) {
                        float *cf = cfo;
                        int len = off_len;

                        do {
                            int code;
                            unsigned cb_idx;

                            UPDATE_CACHE(re, gb);
                            GET_VLC(code, re, gb, vlc_tab, 8, 2);
                            cb_idx = cb_vector_idx[code];
                            cf = VMUL2(cf, vq, cb_idx, sf + idx);
                        } while (len -= 2);
                    }
                    break;

                case 3:
                case 4:
                    for (group = 0; group < g_len; group++, cfo+=128) {
                        float *cf = cfo;
                        int len = off_len;

                        do {
                            int code;
                            unsigned nnz;
                            unsigned cb_idx;
                            unsigned sign;

                            UPDATE_CACHE(re, gb);
                            GET_VLC(code, re, gb, vlc_tab, 8, 2);
                            cb_idx = cb_vector_idx[code];
                            nnz = cb_idx >> 8 & 15;
                            sign = nnz ? SHOW_UBITS(re, gb, nnz) << (cb_idx >> 12) : 0;
                            LAST_SKIP_BITS(re, gb, nnz);
                            cf = VMUL2S(cf, vq, cb_idx, sign, sf + idx);
                        } while (len -= 2);
                    }
                    break;

                default:
                    for (group = 0; group < g_len; group++, cfo+=128) {
                        float *cf = cfo;
                        uint32_t *icf = (uint32_t *) cf;
                        int len = off_len;

                        do {
                            int code;
                            unsigned nzt, nnz;
                            unsigned cb_idx;
                            uint32_t bits;
                            int j;

                            UPDATE_CACHE(re, gb);
                            GET_VLC(code, re, gb, vlc_tab, 8, 2);

                            if (!code) {
                                *icf++ = 0;
                                *icf++ = 0;
                                continue;
                            }

                            cb_idx = cb_vector_idx[code];
                            nnz = cb_idx >> 12;
                            nzt = cb_idx >> 8;
                            bits = SHOW_UBITS(re, gb, nnz) << (32-nnz);
                            LAST_SKIP_BITS(re, gb, nnz);

                            for (j = 0; j < 2; j++) {
                                if (nzt & 1<<j) {
                                    uint32_t b;
                                    int n;
                                    /* The total length of escape_sequence must be < 22 bits according
                                       to the specification (i.e. max is 111111110xxxxxxxxxxxx). */
                                    UPDATE_CACHE(re, gb);
                                    b = GET_CACHE(re, gb);
                                    b = 31 - av_log2(~b);

                                    if (b > 8) {
                                        av_log(ac->avctx, AV_LOG_ERROR, "error in spectral data, ESC overflow\n");
                                        return AVERROR_INVALIDDATA;
                                    }

                                    SKIP_BITS(re, gb, b + 1);
                                    b += 4;
                                    n = (1 << b) + SHOW_UBITS(re, gb, b);
                                    LAST_SKIP_BITS(re, gb, b);
                                    *icf++ = cbrt_tab[n] | (bits & 1U<<31);
                                    bits <<= 1;
                                } else {
                                    unsigned v = ((const uint32_t*)vq)[cb_idx & 15];
                                    *icf++ = (bits & 1U<<31) | v;
                                    bits <<= !!v;
                                }
                                cb_idx >>= 4;
                            }
                        } while (len -= 2);

                        ac->fdsp.vector_fmul_scalar(cfo, cfo, sf[idx], off_len);
                    }
                }

                CLOSE_READER(re, gb);
            }
        }
        coef += g_len << 7;
    }

    if (pulse_present) {
        idx = 0;
        for (i = 0; i < pulse->num_pulse; i++) {
            float co = coef_base[ pulse->pos[i] ];
            while (offsets[idx + 1] <= pulse->pos[i])
                idx++;
            if (band_type[idx] != NOISE_BT && sf[idx]) {
                float ico = -pulse->amp[i];
                if (co) {
                    co /= sf[idx];
                    ico = co / sqrtf(sqrtf(fabsf(co))) + (co > 0 ? -ico : ico);
                }
                coef_base[ pulse->pos[i] ] = cbrtf(fabsf(ico)) * ico * sf[idx];
            }
        }
    }
    return 0;
}

static av_always_inline float flt16_round(float pf)
{
    union av_intfloat32 tmp;
    tmp.f = pf;
    tmp.i = (tmp.i + 0x00008000U) & 0xFFFF0000U;
    return tmp.f;
}

static av_always_inline float flt16_even(float pf)
{
    union av_intfloat32 tmp;
    tmp.f = pf;
    tmp.i = (tmp.i + 0x00007FFFU + (tmp.i & 0x00010000U >> 16)) & 0xFFFF0000U;
    return tmp.f;
}

static av_always_inline float flt16_trunc(float pf)
{
    union av_intfloat32 pun;
    pun.f = pf;
    pun.i &= 0xFFFF0000U;
    return pun.f;
}

static av_always_inline void predict(PredictorState *ps, float *coef,
                                     int output_enable)
{
    const float a     = 0.953125; // 61.0 / 64
    const float alpha = 0.90625;  // 29.0 / 32
    float e0, e1;
    float pv;
    float k1, k2;
    float   r0 = ps->r0,     r1 = ps->r1;
    float cor0 = ps->cor0, cor1 = ps->cor1;
    float var0 = ps->var0, var1 = ps->var1;

    k1 = var0 > 1 ? cor0 * flt16_even(a / var0) : 0;
    k2 = var1 > 1 ? cor1 * flt16_even(a / var1) : 0;

    pv = flt16_round(k1 * r0 + k2 * r1);
    if (output_enable)
        *coef += pv;

    e0 = *coef;
    e1 = e0 - k1 * r0;

    ps->cor1 = flt16_trunc(alpha * cor1 + r1 * e1);
    ps->var1 = flt16_trunc(alpha * var1 + 0.5f * (r1 * r1 + e1 * e1));
    ps->cor0 = flt16_trunc(alpha * cor0 + r0 * e0);
    ps->var0 = flt16_trunc(alpha * var0 + 0.5f * (r0 * r0 + e0 * e0));

    ps->r1 = flt16_trunc(a * (r0 - k1 * e0));
    ps->r0 = flt16_trunc(a * e0);
}

/**
 * Apply AAC-Main style frequency domain prediction.
 */
static void apply_prediction(AACContext *ac, SingleChannelElement *sce)
{
    int sfb, k;

    if (!sce->ics.predictor_initialized) {
        reset_all_predictors(sce->predictor_state);
        sce->ics.predictor_initialized = 1;
    }

    if (sce->ics.window_sequence[0] != EIGHT_SHORT_SEQUENCE) {
        for (sfb = 0;
             sfb < ff_aac_pred_sfb_max[ac->oc[1].m4ac.sampling_index];
             sfb++) {
            for (k = sce->ics.swb_offset[sfb];
                 k < sce->ics.swb_offset[sfb + 1];
                 k++) {
                predict(&sce->predictor_state[k], &sce->coeffs[k],
                        sce->ics.predictor_present &&
                        sce->ics.prediction_used[sfb]);
            }
        }
        if (sce->ics.predictor_reset_group)
            reset_predictor_group(sce->predictor_state,
                                  sce->ics.predictor_reset_group);
    } else
        reset_all_predictors(sce->predictor_state);
}

/**
 * Decode an individual_channel_stream payload; reference: table 4.44.
 *
 * @param   common_window   Channels have independent [0], or shared [1], Individual Channel Stream information.
 * @param   scale_flag      scalable [1] or non-scalable [0] AAC (Unused until scalable AAC is implemented.)
 *
 * @return  Returns error status. 0 - OK, !0 - error
 */
static int decode_ics(AACContext *ac, SingleChannelElement *sce,
                      GetBitContext *gb, int common_window, int scale_flag)
{
    Pulse pulse;
    TemporalNoiseShaping    *tns = &sce->tns;
    IndividualChannelStream *ics = &sce->ics;
    float *out = sce->coeffs;
    int global_gain, pulse_present = 0;
    int ret;

    /* This assignment is to silence a GCC warning about the variable being used
     * uninitialized when in fact it always is.
     */
    pulse.num_pulse = 0;

    global_gain = get_bits(gb, 8);

    if (!common_window && !scale_flag) {
        if (decode_ics_info(ac, ics, gb) < 0)
            return AVERROR_INVALIDDATA;
    }

    if ((ret = decode_band_types(ac, sce->band_type,
                                 sce->band_type_run_end, gb, ics)) < 0)
        return ret;
    if ((ret = decode_scalefactors(ac, sce->sf, gb, global_gain, ics,
                                  sce->band_type, sce->band_type_run_end)) < 0)
        return ret;

    pulse_present = 0;
    if (!scale_flag) {
        if ((pulse_present = get_bits1(gb))) {
            if (ics->window_sequence[0] == EIGHT_SHORT_SEQUENCE) {
                av_log(ac->avctx, AV_LOG_ERROR,
                       "Pulse tool not allowed in eight short sequence.\n");
                return AVERROR_INVALIDDATA;
            }
            if (decode_pulses(&pulse, gb, ics->swb_offset, ics->num_swb)) {
                av_log(ac->avctx, AV_LOG_ERROR,
                       "Pulse data corrupt or invalid.\n");
                return AVERROR_INVALIDDATA;
            }
        }
        if ((tns->present = get_bits1(gb)) && decode_tns(ac, tns, gb, ics))
            return AVERROR_INVALIDDATA;
        if (get_bits1(gb)) {
            avpriv_request_sample(ac->avctx, "SSR");
            return AVERROR_PATCHWELCOME;
        }
    }

    if (decode_spectrum_and_dequant(ac, out, gb, sce->sf, pulse_present,
                                    &pulse, ics, sce->band_type) < 0)
        return AVERROR_INVALIDDATA;

    if (ac->oc[1].m4ac.object_type == AOT_AAC_MAIN && !common_window)
        apply_prediction(ac, sce);

    return 0;
}

/**
 * Mid/Side stereo decoding; reference: 4.6.8.1.3.
 */
static void apply_mid_side_stereo(AACContext *ac, ChannelElement *cpe)
{
    const IndividualChannelStream *ics = &cpe->ch[0].ics;
    float *ch0 = cpe->ch[0].coeffs;
    float *ch1 = cpe->ch[1].coeffs;
    int g, i, group, idx = 0;
    const uint16_t *offsets = ics->swb_offset;
    for (g = 0; g < ics->num_window_groups; g++) {
        for (i = 0; i < ics->max_sfb; i++, idx++) {
            if (cpe->ms_mask[idx] &&
                cpe->ch[0].band_type[idx] < NOISE_BT &&
                cpe->ch[1].band_type[idx] < NOISE_BT) {
                for (group = 0; group < ics->group_len[g]; group++) {
                    ac->fdsp.butterflies_float(ch0 + group * 128 + offsets[i],
                                               ch1 + group * 128 + offsets[i],
                                               offsets[i+1] - offsets[i]);
                }
            }
        }
        ch0 += ics->group_len[g] * 128;
        ch1 += ics->group_len[g] * 128;
    }
}

/**
 * intensity stereo decoding; reference: 4.6.8.2.3
 *
 * @param   ms_present  Indicates mid/side stereo presence. [0] mask is all 0s;
 *                      [1] mask is decoded from bitstream; [2] mask is all 1s;
 *                      [3] reserved for scalable AAC
 */
static void apply_intensity_stereo(AACContext *ac,
                                   ChannelElement *cpe, int ms_present)
{
    const IndividualChannelStream *ics = &cpe->ch[1].ics;
    SingleChannelElement         *sce1 = &cpe->ch[1];
    float *coef0 = cpe->ch[0].coeffs, *coef1 = cpe->ch[1].coeffs;
    const uint16_t *offsets = ics->swb_offset;
    int g, group, i, idx = 0;
    int c;
    float scale;
    for (g = 0; g < ics->num_window_groups; g++) {
        for (i = 0; i < ics->max_sfb;) {
            if (sce1->band_type[idx] == INTENSITY_BT ||
                sce1->band_type[idx] == INTENSITY_BT2) {
                const int bt_run_end = sce1->band_type_run_end[idx];
                for (; i < bt_run_end; i++, idx++) {
                    c = -1 + 2 * (sce1->band_type[idx] - 14);
                    if (ms_present)
                        c *= 1 - 2 * cpe->ms_mask[idx];
                    scale = c * sce1->sf[idx];
                    for (group = 0; group < ics->group_len[g]; group++)
                        ac->fdsp.vector_fmul_scalar(coef1 + group * 128 + offsets[i],
                                                    coef0 + group * 128 + offsets[i],
                                                    scale,
                                                    offsets[i + 1] - offsets[i]);
                }
            } else {
                int bt_run_end = sce1->band_type_run_end[idx];
                idx += bt_run_end - i;
                i    = bt_run_end;
            }
        }
        coef0 += ics->group_len[g] * 128;
        coef1 += ics->group_len[g] * 128;
    }
}

/**
 * Decode a channel_pair_element; reference: table 4.4.
 *
 * @return  Returns error status. 0 - OK, !0 - error
 */
static int decode_cpe(AACContext *ac, GetBitContext *gb, ChannelElement *cpe)
{
    int i, ret, common_window, ms_present = 0;

    common_window = get_bits1(gb);
    if (common_window) {
        if (decode_ics_info(ac, &cpe->ch[0].ics, gb))
            return AVERROR_INVALIDDATA;
        i = cpe->ch[1].ics.use_kb_window[0];
        cpe->ch[1].ics = cpe->ch[0].ics;
        cpe->ch[1].ics.use_kb_window[1] = i;
        if (cpe->ch[1].ics.predictor_present &&
            (ac->oc[1].m4ac.object_type != AOT_AAC_MAIN))
            if ((cpe->ch[1].ics.ltp.present = get_bits(gb, 1)))
                decode_ltp(&cpe->ch[1].ics.ltp, gb, cpe->ch[1].ics.max_sfb);
        ms_present = get_bits(gb, 2);
        if (ms_present == 3) {
            av_log(ac->avctx, AV_LOG_ERROR, "ms_present = 3 is reserved.\n");
            return AVERROR_INVALIDDATA;
        } else if (ms_present)
            decode_mid_side_stereo(cpe, gb, ms_present);
    }
    if ((ret = decode_ics(ac, &cpe->ch[0], gb, common_window, 0)))
        return ret;
    if ((ret = decode_ics(ac, &cpe->ch[1], gb, common_window, 0)))
        return ret;

    if (common_window) {
        if (ms_present)
            apply_mid_side_stereo(ac, cpe);
        if (ac->oc[1].m4ac.object_type == AOT_AAC_MAIN) {
            apply_prediction(ac, &cpe->ch[0]);
            apply_prediction(ac, &cpe->ch[1]);
        }
    }

    apply_intensity_stereo(ac, cpe, ms_present);
    return 0;
}

static const float cce_scale[] = {
    1.09050773266525765921, //2^(1/8)
    1.18920711500272106672, //2^(1/4)
    M_SQRT2,
    2,
};

/**
 * Decode coupling_channel_element; reference: table 4.8.
 *
 * @return  Returns error status. 0 - OK, !0 - error
 */
static int decode_cce(AACContext *ac, GetBitContext *gb, ChannelElement *che)
{
    int num_gain = 0;
    int c, g, sfb, ret;
    int sign;
    float scale;
    SingleChannelElement *sce = &che->ch[0];
    ChannelCoupling     *coup = &che->coup;

    coup->coupling_point = 2 * get_bits1(gb);
    coup->num_coupled = get_bits(gb, 3);
    for (c = 0; c <= coup->num_coupled; c++) {
        num_gain++;
        coup->type[c] = get_bits1(gb) ? TYPE_CPE : TYPE_SCE;
        coup->id_select[c] = get_bits(gb, 4);
        if (coup->type[c] == TYPE_CPE) {
            coup->ch_select[c] = get_bits(gb, 2);
            if (coup->ch_select[c] == 3)
                num_gain++;
        } else
            coup->ch_select[c] = 2;
    }
    coup->coupling_point += get_bits1(gb) || (coup->coupling_point >> 1);

    sign  = get_bits(gb, 1);
    scale = cce_scale[get_bits(gb, 2)];

    if ((ret = decode_ics(ac, sce, gb, 0, 0)))
        return ret;

    for (c = 0; c < num_gain; c++) {
        int idx  = 0;
        int cge  = 1;
        int gain = 0;
        float gain_cache = 1.0;
        if (c) {
            cge = coup->coupling_point == AFTER_IMDCT ? 1 : get_bits1(gb);
            gain = cge ? get_vlc2(gb, vlc_scalefactors.table, 7, 3) - 60: 0;
            gain_cache = powf(scale, -gain);
        }
        if (coup->coupling_point == AFTER_IMDCT) {
            coup->gain[c][0] = gain_cache;
        } else {
            for (g = 0; g < sce->ics.num_window_groups; g++) {
                for (sfb = 0; sfb < sce->ics.max_sfb; sfb++, idx++) {
                    if (sce->band_type[idx] != ZERO_BT) {
                        if (!cge) {
                            int t = get_vlc2(gb, vlc_scalefactors.table, 7, 3) - 60;
                            if (t) {
                                int s = 1;
                                t = gain += t;
                                if (sign) {
                                    s  -= 2 * (t & 0x1);
                                    t >>= 1;
                                }
                                gain_cache = powf(scale, -t) * s;
                            }
                        }
                        coup->gain[c][idx] = gain_cache;
                    }
                }
            }
        }
    }
    return 0;
}

/**
 * Parse whether channels are to be excluded from Dynamic Range Compression; reference: table 4.53.
 *
 * @return  Returns number of bytes consumed.
 */
static int decode_drc_channel_exclusions(DynamicRangeControl *che_drc,
                                         GetBitContext *gb)
{
    int i;
    int num_excl_chan = 0;

    do {
        for (i = 0; i < 7; i++)
            che_drc->exclude_mask[num_excl_chan++] = get_bits1(gb);
    } while (num_excl_chan < MAX_CHANNELS - 7 && get_bits1(gb));

    return num_excl_chan / 7;
}

/**
 * Decode dynamic range information; reference: table 4.52.
 *
 * @return  Returns number of bytes consumed.
 */
static int decode_dynamic_range(DynamicRangeControl *che_drc,
                                GetBitContext *gb)
{
    int n             = 1;
    int drc_num_bands = 1;
    int i;

    /* pce_tag_present? */
    if (get_bits1(gb)) {
        che_drc->pce_instance_tag  = get_bits(gb, 4);
        skip_bits(gb, 4); // tag_reserved_bits
        n++;
    }

    /* excluded_chns_present? */
    if (get_bits1(gb)) {
        n += decode_drc_channel_exclusions(che_drc, gb);
    }

    /* drc_bands_present? */
    if (get_bits1(gb)) {
        che_drc->band_incr            = get_bits(gb, 4);
        che_drc->interpolation_scheme = get_bits(gb, 4);
        n++;
        drc_num_bands += che_drc->band_incr;
        for (i = 0; i < drc_num_bands; i++) {
            che_drc->band_top[i] = get_bits(gb, 8);
            n++;
        }
    }

    /* prog_ref_level_present? */
    if (get_bits1(gb)) {
        che_drc->prog_ref_level = get_bits(gb, 7);
        skip_bits1(gb); // prog_ref_level_reserved_bits
        n++;
    }

    for (i = 0; i < drc_num_bands; i++) {
        che_drc->dyn_rng_sgn[i] = get_bits1(gb);
        che_drc->dyn_rng_ctl[i] = get_bits(gb, 7);
        n++;
    }

    return n;
}

static int decode_fill(AACContext *ac, GetBitContext *gb, int len) {
    uint8_t buf[256];
    int i, major, minor;

    if (len < 13+7*8)
        goto unknown;

    get_bits(gb, 13); len -= 13;

    for(i=0; i+1<sizeof(buf) && len>=8; i++, len-=8)
        buf[i] = get_bits(gb, 8);

    buf[i] = 0;
    if (ac->avctx->debug & FF_DEBUG_PICT_INFO)
        av_log(ac->avctx, AV_LOG_DEBUG, "FILL:%s\n", buf);

    if (sscanf(buf, "libfaac %d.%d", &major, &minor) == 2){
        ac->avctx->internal->skip_samples = 1024;
    }

unknown:
    skip_bits_long(gb, len);

    return 0;
}

/**
 * Decode extension data (incomplete); reference: table 4.51.
 *
 * @param   cnt length of TYPE_FIL syntactic element in bytes
 *
 * @return Returns number of bytes consumed
 */
static int decode_extension_payload(AACContext *ac, GetBitContext *gb, int cnt,
                                    ChannelElement *che, enum RawDataBlockType elem_type)
{
    int crc_flag = 0;
    int res = cnt;
    switch (get_bits(gb, 4)) { // extension type
    case EXT_SBR_DATA_CRC:
        crc_flag++;
    case EXT_SBR_DATA:
        if (!che) {
            av_log(ac->avctx, AV_LOG_ERROR, "SBR was found before the first channel element.\n");
            return res;
        } else if (!ac->oc[1].m4ac.sbr) {
            av_log(ac->avctx, AV_LOG_ERROR, "SBR signaled to be not-present but was found in the bitstream.\n");
            skip_bits_long(gb, 8 * cnt - 4);
            return res;
        } else if (ac->oc[1].m4ac.sbr == -1 && ac->oc[1].status == OC_LOCKED) {
            av_log(ac->avctx, AV_LOG_ERROR, "Implicit SBR was found with a first occurrence after the first frame.\n");
            skip_bits_long(gb, 8 * cnt - 4);
            return res;
        } else if (ac->oc[1].m4ac.ps == -1 && ac->oc[1].status < OC_LOCKED && ac->avctx->channels == 1) {
            ac->oc[1].m4ac.sbr = 1;
            ac->oc[1].m4ac.ps = 1;
            output_configure(ac, ac->oc[1].layout_map, ac->oc[1].layout_map_tags,
                             ac->oc[1].status, 1);
        } else {
            ac->oc[1].m4ac.sbr = 1;
        }
        res = ff_decode_sbr_extension(ac, &che->sbr, gb, crc_flag, cnt, elem_type);
        break;
    case EXT_DYNAMIC_RANGE:
        res = decode_dynamic_range(&ac->che_drc, gb);
        break;
    case EXT_FILL:
        decode_fill(ac, gb, 8 * cnt - 4);
        break;
    case EXT_FILL_DATA:
    case EXT_DATA_ELEMENT:
    default:
        skip_bits_long(gb, 8 * cnt - 4);
        break;
    };
    return res;
}

/**
 * Decode Temporal Noise Shaping filter coefficients and apply all-pole filters; reference: 4.6.9.3.
 *
 * @param   decode  1 if tool is used normally, 0 if tool is used in LTP.
 * @param   coef    spectral coefficients
 */
static void apply_tns(float coef[1024], TemporalNoiseShaping *tns,
                      IndividualChannelStream *ics, int decode)
{
    const int mmm = FFMIN(ics->tns_max_bands, ics->max_sfb);
    int w, filt, m, i;
    int bottom, top, order, start, end, size, inc;
    float lpc[TNS_MAX_ORDER];
    float tmp[TNS_MAX_ORDER+1];

    for (w = 0; w < ics->num_windows; w++) {
        bottom = ics->num_swb;
        for (filt = 0; filt < tns->n_filt[w]; filt++) {
            top    = bottom;
            bottom = FFMAX(0, top - tns->length[w][filt]);
            order  = tns->order[w][filt];
            if (order == 0)
                continue;

            // tns_decode_coef
            compute_lpc_coefs(tns->coef[w][filt], order, lpc, 0, 0, 0);

            start = ics->swb_offset[FFMIN(bottom, mmm)];
            end   = ics->swb_offset[FFMIN(   top, mmm)];
            if ((size = end - start) <= 0)
                continue;
            if (tns->direction[w][filt]) {
                inc = -1;
                start = end - 1;
            } else {
                inc = 1;
            }
            start += w * 128;

            if (decode) {
                // ar filter
                for (m = 0; m < size; m++, start += inc)
                    for (i = 1; i <= FFMIN(m, order); i++)
                        coef[start] -= coef[start - i * inc] * lpc[i - 1];
            } else {
                // ma filter
                for (m = 0; m < size; m++, start += inc) {
                    tmp[0] = coef[start];
                    for (i = 1; i <= FFMIN(m, order); i++)
                        coef[start] += tmp[i] * lpc[i - 1];
                    for (i = order; i > 0; i--)
                        tmp[i] = tmp[i - 1];
                }
            }
        }
    }
}

/**
 *  Apply windowing and MDCT to obtain the spectral
 *  coefficient from the predicted sample by LTP.
 */
static void windowing_and_mdct_ltp(AACContext *ac, float *out,
                                   float *in, IndividualChannelStream *ics)
{
    const float *lwindow      = ics->use_kb_window[0] ? ff_aac_kbd_long_1024 : ff_sine_1024;
    const float *swindow      = ics->use_kb_window[0] ? ff_aac_kbd_short_128 : ff_sine_128;
    const float *lwindow_prev = ics->use_kb_window[1] ? ff_aac_kbd_long_1024 : ff_sine_1024;
    const float *swindow_prev = ics->use_kb_window[1] ? ff_aac_kbd_short_128 : ff_sine_128;

    if (ics->window_sequence[0] != LONG_STOP_SEQUENCE) {
        ac->fdsp.vector_fmul(in, in, lwindow_prev, 1024);
    } else {
        memset(in, 0, 448 * sizeof(float));
        ac->fdsp.vector_fmul(in + 448, in + 448, swindow_prev, 128);
    }
    if (ics->window_sequence[0] != LONG_START_SEQUENCE) {
        ac->fdsp.vector_fmul_reverse(in + 1024, in + 1024, lwindow, 1024);
    } else {
        ac->fdsp.vector_fmul_reverse(in + 1024 + 448, in + 1024 + 448, swindow, 128);
        memset(in + 1024 + 576, 0, 448 * sizeof(float));
    }
    ac->mdct_ltp.mdct_calc(&ac->mdct_ltp, out, in);
}

/**
 * Apply the long term prediction
 */
static void apply_ltp(AACContext *ac, SingleChannelElement *sce)
{
    const LongTermPrediction *ltp = &sce->ics.ltp;
    const uint16_t *offsets = sce->ics.swb_offset;
    int i, sfb;

    if (sce->ics.window_sequence[0] != EIGHT_SHORT_SEQUENCE) {
        float *predTime = sce->ret;
        float *predFreq = ac->buf_mdct;
        int16_t num_samples = 2048;

        if (ltp->lag < 1024)
            num_samples = ltp->lag + 1024;
        for (i = 0; i < num_samples; i++)
            predTime[i] = sce->ltp_state[i + 2048 - ltp->lag] * ltp->coef;
        memset(&predTime[i], 0, (2048 - i) * sizeof(float));

        ac->windowing_and_mdct_ltp(ac, predFreq, predTime, &sce->ics);

        if (sce->tns.present)
            ac->apply_tns(predFreq, &sce->tns, &sce->ics, 0);

        for (sfb = 0; sfb < FFMIN(sce->ics.max_sfb, MAX_LTP_LONG_SFB); sfb++)
            if (ltp->used[sfb])
                for (i = offsets[sfb]; i < offsets[sfb + 1]; i++)
                    sce->coeffs[i] += predFreq[i];
    }
}

/**
 * Update the LTP buffer for next frame
 */
static void update_ltp(AACContext *ac, SingleChannelElement *sce)
{
    IndividualChannelStream *ics = &sce->ics;
    float *saved     = sce->saved;
    float *saved_ltp = sce->coeffs;
    const float *lwindow = ics->use_kb_window[0] ? ff_aac_kbd_long_1024 : ff_sine_1024;
    const float *swindow = ics->use_kb_window[0] ? ff_aac_kbd_short_128 : ff_sine_128;
    int i;

    if (ics->window_sequence[0] == EIGHT_SHORT_SEQUENCE) {
        memcpy(saved_ltp,       saved, 512 * sizeof(float));
        memset(saved_ltp + 576, 0,     448 * sizeof(float));
        ac->fdsp.vector_fmul_reverse(saved_ltp + 448, ac->buf_mdct + 960,     &swindow[64],      64);
        for (i = 0; i < 64; i++)
            saved_ltp[i + 512] = ac->buf_mdct[1023 - i] * swindow[63 - i];
    } else if (ics->window_sequence[0] == LONG_START_SEQUENCE) {
        memcpy(saved_ltp,       ac->buf_mdct + 512, 448 * sizeof(float));
        memset(saved_ltp + 576, 0,                  448 * sizeof(float));
        ac->fdsp.vector_fmul_reverse(saved_ltp + 448, ac->buf_mdct + 960,     &swindow[64],      64);
        for (i = 0; i < 64; i++)
            saved_ltp[i + 512] = ac->buf_mdct[1023 - i] * swindow[63 - i];
    } else { // LONG_STOP or ONLY_LONG
        ac->fdsp.vector_fmul_reverse(saved_ltp,       ac->buf_mdct + 512,     &lwindow[512],     512);
        for (i = 0; i < 512; i++)
            saved_ltp[i + 512] = ac->buf_mdct[1023 - i] * lwindow[511 - i];
    }

    memcpy(sce->ltp_state,      sce->ltp_state+1024, 1024 * sizeof(*sce->ltp_state));
    memcpy(sce->ltp_state+1024, sce->ret,            1024 * sizeof(*sce->ltp_state));
    memcpy(sce->ltp_state+2048, saved_ltp,           1024 * sizeof(*sce->ltp_state));
}

/**
 * Conduct IMDCT and windowing.
 */
static void imdct_and_windowing(AACContext *ac, SingleChannelElement *sce)
{
    IndividualChannelStream *ics = &sce->ics;
    float *in    = sce->coeffs;
    float *out   = sce->ret;
    float *saved = sce->saved;
    const float *swindow      = ics->use_kb_window[0] ? ff_aac_kbd_short_128 : ff_sine_128;
    const float *lwindow_prev = ics->use_kb_window[1] ? ff_aac_kbd_long_1024 : ff_sine_1024;
    const float *swindow_prev = ics->use_kb_window[1] ? ff_aac_kbd_short_128 : ff_sine_128;
    float *buf  = ac->buf_mdct;
    float *temp = ac->temp;
    int i;

    // imdct
    if (ics->window_sequence[0] == EIGHT_SHORT_SEQUENCE) {
        for (i = 0; i < 1024; i += 128)
            ac->mdct_small.imdct_half(&ac->mdct_small, buf + i, in + i);
    } else
        ac->mdct.imdct_half(&ac->mdct, buf, in);

    /* window overlapping
     * NOTE: To simplify the overlapping code, all 'meaningless' short to long
     * and long to short transitions are considered to be short to short
     * transitions. This leaves just two cases (long to long and short to short)
     * with a little special sauce for EIGHT_SHORT_SEQUENCE.
     */
    if ((ics->window_sequence[1] == ONLY_LONG_SEQUENCE || ics->window_sequence[1] == LONG_STOP_SEQUENCE) &&
            (ics->window_sequence[0] == ONLY_LONG_SEQUENCE || ics->window_sequence[0] == LONG_START_SEQUENCE)) {
        ac->fdsp.vector_fmul_window(    out,               saved,            buf,         lwindow_prev, 512);
    } else {
        memcpy(                         out,               saved,            448 * sizeof(float));

        if (ics->window_sequence[0] == EIGHT_SHORT_SEQUENCE) {
            ac->fdsp.vector_fmul_window(out + 448 + 0*128, saved + 448,      buf + 0*128, swindow_prev, 64);
            ac->fdsp.vector_fmul_window(out + 448 + 1*128, buf + 0*128 + 64, buf + 1*128, swindow,      64);
            ac->fdsp.vector_fmul_window(out + 448 + 2*128, buf + 1*128 + 64, buf + 2*128, swindow,      64);
            ac->fdsp.vector_fmul_window(out + 448 + 3*128, buf + 2*128 + 64, buf + 3*128, swindow,      64);
            ac->fdsp.vector_fmul_window(temp,              buf + 3*128 + 64, buf + 4*128, swindow,      64);
            memcpy(                     out + 448 + 4*128, temp, 64 * sizeof(float));
        } else {
            ac->fdsp.vector_fmul_window(out + 448,         saved + 448,      buf,         swindow_prev, 64);
            memcpy(                     out + 576,         buf + 64,         448 * sizeof(float));
        }
    }

    // buffer update
    if (ics->window_sequence[0] == EIGHT_SHORT_SEQUENCE) {
        memcpy(                     saved,       temp + 64,         64 * sizeof(float));
        ac->fdsp.vector_fmul_window(saved + 64,  buf + 4*128 + 64, buf + 5*128, swindow, 64);
        ac->fdsp.vector_fmul_window(saved + 192, buf + 5*128 + 64, buf + 6*128, swindow, 64);
        ac->fdsp.vector_fmul_window(saved + 320, buf + 6*128 + 64, buf + 7*128, swindow, 64);
        memcpy(                     saved + 448, buf + 7*128 + 64,  64 * sizeof(float));
    } else if (ics->window_sequence[0] == LONG_START_SEQUENCE) {
        memcpy(                     saved,       buf + 512,        448 * sizeof(float));
        memcpy(                     saved + 448, buf + 7*128 + 64,  64 * sizeof(float));
    } else { // LONG_STOP or ONLY_LONG
        memcpy(                     saved,       buf + 512,        512 * sizeof(float));
    }
}

/**
 * Apply dependent channel coupling (applied before IMDCT).
 *
 * @param   index   index into coupling gain array
 */
static void apply_dependent_coupling(AACContext *ac,
                                     SingleChannelElement *target,
                                     ChannelElement *cce, int index)
{
    IndividualChannelStream *ics = &cce->ch[0].ics;
    const uint16_t *offsets = ics->swb_offset;
    float *dest = target->coeffs;
    const float *src = cce->ch[0].coeffs;
    int g, i, group, k, idx = 0;
    if (ac->oc[1].m4ac.object_type == AOT_AAC_LTP) {
        av_log(ac->avctx, AV_LOG_ERROR,
               "Dependent coupling is not supported together with LTP\n");
        return;
    }
    for (g = 0; g < ics->num_window_groups; g++) {
        for (i = 0; i < ics->max_sfb; i++, idx++) {
            if (cce->ch[0].band_type[idx] != ZERO_BT) {
                const float gain = cce->coup.gain[index][idx];
                for (group = 0; group < ics->group_len[g]; group++) {
                    for (k = offsets[i]; k < offsets[i + 1]; k++) {
                        // XXX dsputil-ize
                        dest[group * 128 + k] += gain * src[group * 128 + k];
                    }
                }
            }
        }
        dest += ics->group_len[g] * 128;
        src  += ics->group_len[g] * 128;
    }
}

/**
 * Apply independent channel coupling (applied after IMDCT).
 *
 * @param   index   index into coupling gain array
 */
static void apply_independent_coupling(AACContext *ac,
                                       SingleChannelElement *target,
                                       ChannelElement *cce, int index)
{
    int i;
    const float gain = cce->coup.gain[index][0];
    const float *src = cce->ch[0].ret;
    float *dest = target->ret;
    const int len = 1024 << (ac->oc[1].m4ac.sbr == 1);

    for (i = 0; i < len; i++)
        dest[i] += gain * src[i];
}

/**
 * channel coupling transformation interface
 *
 * @param   apply_coupling_method   pointer to (in)dependent coupling function
 */
static void apply_channel_coupling(AACContext *ac, ChannelElement *cc,
                                   enum RawDataBlockType type, int elem_id,
                                   enum CouplingPoint coupling_point,
                                   void (*apply_coupling_method)(AACContext *ac, SingleChannelElement *target, ChannelElement *cce, int index))
{
    int i, c;

    for (i = 0; i < MAX_ELEM_ID; i++) {
        ChannelElement *cce = ac->che[TYPE_CCE][i];
        int index = 0;

        if (cce && cce->coup.coupling_point == coupling_point) {
            ChannelCoupling *coup = &cce->coup;

            for (c = 0; c <= coup->num_coupled; c++) {
                if (coup->type[c] == type && coup->id_select[c] == elem_id) {
                    if (coup->ch_select[c] != 1) {
                        apply_coupling_method(ac, &cc->ch[0], cce, index);
                        if (coup->ch_select[c] != 0)
                            index++;
                    }
                    if (coup->ch_select[c] != 2)
                        apply_coupling_method(ac, &cc->ch[1], cce, index++);
                } else
                    index += 1 + (coup->ch_select[c] == 3);
            }
        }
    }
}

/**
 * Convert spectral data to float samples, applying all supported tools as appropriate.
 */
static void spectral_to_sample(AACContext *ac)
{
    int i, type;
    for (type = 3; type >= 0; type--) {
        for (i = 0; i < MAX_ELEM_ID; i++) {
            ChannelElement *che = ac->che[type][i];
            if (che) {
                if (type <= TYPE_CPE)
                    apply_channel_coupling(ac, che, type, i, BEFORE_TNS, apply_dependent_coupling);
                if (ac->oc[1].m4ac.object_type == AOT_AAC_LTP) {
                    if (che->ch[0].ics.predictor_present) {
                        if (che->ch[0].ics.ltp.present)
                            ac->apply_ltp(ac, &che->ch[0]);
                        if (che->ch[1].ics.ltp.present && type == TYPE_CPE)
                            ac->apply_ltp(ac, &che->ch[1]);
                    }
                }
                if (che->ch[0].tns.present)
                    ac->apply_tns(che->ch[0].coeffs, &che->ch[0].tns, &che->ch[0].ics, 1);
                if (che->ch[1].tns.present)
                    ac->apply_tns(che->ch[1].coeffs, &che->ch[1].tns, &che->ch[1].ics, 1);
                if (type <= TYPE_CPE)
                    apply_channel_coupling(ac, che, type, i, BETWEEN_TNS_AND_IMDCT, apply_dependent_coupling);
                if (type != TYPE_CCE || che->coup.coupling_point == AFTER_IMDCT) {
                    ac->imdct_and_windowing(ac, &che->ch[0]);
                    if (ac->oc[1].m4ac.object_type == AOT_AAC_LTP)
                        ac->update_ltp(ac, &che->ch[0]);
                    if (type == TYPE_CPE) {
                        ac->imdct_and_windowing(ac, &che->ch[1]);
                        if (ac->oc[1].m4ac.object_type == AOT_AAC_LTP)
                            ac->update_ltp(ac, &che->ch[1]);
                    }
                    if (ac->oc[1].m4ac.sbr > 0) {
                        ff_sbr_apply(ac, &che->sbr, type, che->ch[0].ret, che->ch[1].ret);
                    }
                }
                if (type <= TYPE_CCE)
                    apply_channel_coupling(ac, che, type, i, AFTER_IMDCT, apply_independent_coupling);
            }
        }
    }
}

static int parse_adts_frame_header(AACContext *ac, GetBitContext *gb)
{
    int size;
    AACADTSHeaderInfo hdr_info;
    uint8_t layout_map[MAX_ELEM_ID*4][3];
    int layout_map_tags, ret;

    size = avpriv_aac_parse_header(gb, &hdr_info);
    if (size > 0) {
        if (!ac->warned_num_aac_frames && hdr_info.num_aac_frames != 1) {
            // This is 2 for "VLB " audio in NSV files.
            // See samples/nsv/vlb_audio.
            avpriv_report_missing_feature(ac->avctx,
                                          "More than one AAC RDB per ADTS frame");
            ac->warned_num_aac_frames = 1;
        }
        push_output_configuration(ac);
        if (hdr_info.chan_config) {
            ac->oc[1].m4ac.chan_config = hdr_info.chan_config;
            if ((ret = set_default_channel_config(ac->avctx,
                                                  layout_map,
                                                  &layout_map_tags,
                                                  hdr_info.chan_config)) < 0)
                return ret;
            if ((ret = output_configure(ac, layout_map, layout_map_tags,
                                        FFMAX(ac->oc[1].status,
                                              OC_TRIAL_FRAME), 0)) < 0)
                return ret;
        } else {
            ac->oc[1].m4ac.chan_config = 0;
            /**
             * dual mono frames in Japanese DTV can have chan_config 0
             * WITHOUT specifying PCE.
             *  thus, set dual mono as default.
             */
            if (ac->dmono_mode && ac->oc[0].status == OC_NONE) {
                layout_map_tags = 2;
                layout_map[0][0] = layout_map[1][0] = TYPE_SCE;
                layout_map[0][2] = layout_map[1][2] = AAC_CHANNEL_FRONT;
                layout_map[0][1] = 0;
                layout_map[1][1] = 1;
                if (output_configure(ac, layout_map, layout_map_tags,
                                     OC_TRIAL_FRAME, 0))
                    return -7;
            }
        }
        ac->oc[1].m4ac.sample_rate     = hdr_info.sample_rate;
        ac->oc[1].m4ac.sampling_index  = hdr_info.sampling_index;
        ac->oc[1].m4ac.object_type     = hdr_info.object_type;
        if (ac->oc[0].status != OC_LOCKED ||
            ac->oc[0].m4ac.chan_config != hdr_info.chan_config ||
            ac->oc[0].m4ac.sample_rate != hdr_info.sample_rate) {
            ac->oc[1].m4ac.sbr = -1;
            ac->oc[1].m4ac.ps  = -1;
        }
        if (!hdr_info.crc_absent)
            skip_bits(gb, 16);
    }
    return size;
}

static int aac_decode_frame_int(AVCodecContext *avctx, void *data,
                                int *got_frame_ptr, GetBitContext *gb, AVPacket *avpkt)
{
    AACContext *ac = avctx->priv_data;
    ChannelElement *che = NULL, *che_prev = NULL;
    enum RawDataBlockType elem_type, elem_type_prev = TYPE_END;
    int err, elem_id;
    int samples = 0, multiplier, audio_found = 0, pce_found = 0;
    int is_dmono, sce_count = 0;

    ac->frame = data;

    if (show_bits(gb, 12) == 0xfff) {
        if ((err = parse_adts_frame_header(ac, gb)) < 0) {
            av_log(avctx, AV_LOG_ERROR, "Error decoding AAC frame header.\n");
            goto fail;
        }
        if (ac->oc[1].m4ac.sampling_index > 12) {
            av_log(ac->avctx, AV_LOG_ERROR, "invalid sampling rate index %d\n", ac->oc[1].m4ac.sampling_index);
            err = AVERROR_INVALIDDATA;
            goto fail;
        }
    }

    if ((err = frame_configure_elements(avctx)) < 0)
        goto fail;

    ac->tags_mapped = 0;
    // parse
    while ((elem_type = get_bits(gb, 3)) != TYPE_END) {
        elem_id = get_bits(gb, 4);

        if (elem_type < TYPE_DSE) {
            if (!(che=get_che(ac, elem_type, elem_id))) {
                av_log(ac->avctx, AV_LOG_ERROR, "channel element %d.%d is not allocated\n",
                       elem_type, elem_id);
                err = AVERROR_INVALIDDATA;
                goto fail;
            }
            samples = 1024;
        }

        switch (elem_type) {

        case TYPE_SCE:
            err = decode_ics(ac, &che->ch[0], gb, 0, 0);
            audio_found = 1;
            sce_count++;
            break;

        case TYPE_CPE:
            err = decode_cpe(ac, gb, che);
            audio_found = 1;
            break;

        case TYPE_CCE:
            err = decode_cce(ac, gb, che);
            break;

        case TYPE_LFE:
            err = decode_ics(ac, &che->ch[0], gb, 0, 0);
            audio_found = 1;
            break;

        case TYPE_DSE:
            err = skip_data_stream_element(ac, gb);
            break;

        case TYPE_PCE: {
            uint8_t layout_map[MAX_ELEM_ID*4][3];
            int tags;
            push_output_configuration(ac);
            tags = decode_pce(avctx, &ac->oc[1].m4ac, layout_map, gb);
            if (tags < 0) {
                err = tags;
                break;
            }
            if (pce_found) {
                av_log(avctx, AV_LOG_ERROR,
                       "Not evaluating a further program_config_element as this construct is dubious at best.\n");
            } else {
                err = output_configure(ac, layout_map, tags, OC_TRIAL_PCE, 1);
                if (!err)
                    ac->oc[1].m4ac.chan_config = 0;
                pce_found = 1;
            }
            break;
        }

        case TYPE_FIL:
            if (elem_id == 15)
                elem_id += get_bits(gb, 8) - 1;
            if (get_bits_left(gb) < 8 * elem_id) {
<<<<<<< HEAD
                    av_log(avctx, AV_LOG_ERROR, "TYPE_FIL: "overread_err);
                    err = -1;
=======
                    av_log(avctx, AV_LOG_ERROR, overread_err);
                    err = AVERROR_INVALIDDATA;
>>>>>>> a10c4ce2
                    goto fail;
            }
            while (elem_id > 0)
                elem_id -= decode_extension_payload(ac, gb, elem_id, che_prev, elem_type_prev);
            err = 0; /* FIXME */
            break;

        default:
            err = AVERROR_BUG; /* should not happen, but keeps compiler happy */
            break;
        }

        che_prev       = che;
        elem_type_prev = elem_type;

        if (err)
            goto fail;

        if (get_bits_left(gb) < 3) {
            av_log(avctx, AV_LOG_ERROR, overread_err);
            err = AVERROR_INVALIDDATA;
            goto fail;
        }
    }

    spectral_to_sample(ac);

    multiplier = (ac->oc[1].m4ac.sbr == 1) ? ac->oc[1].m4ac.ext_sample_rate > ac->oc[1].m4ac.sample_rate : 0;
    samples <<= multiplier;
    /* for dual-mono audio (SCE + SCE) */
    is_dmono = ac->dmono_mode && sce_count == 2 &&
               ac->oc[1].channel_layout == (AV_CH_FRONT_LEFT | AV_CH_FRONT_RIGHT);

    if (samples)
        ac->frame->nb_samples = samples;
    else
        av_frame_unref(ac->frame);
    *got_frame_ptr = !!samples;

    if (is_dmono) {
        if (ac->dmono_mode == 1)
            ((AVFrame *)data)->data[1] =((AVFrame *)data)->data[0];
        else if (ac->dmono_mode == 2)
            ((AVFrame *)data)->data[0] =((AVFrame *)data)->data[1];
    }

    if (ac->oc[1].status && audio_found) {
        avctx->sample_rate = ac->oc[1].m4ac.sample_rate << multiplier;
        avctx->frame_size = samples;
        ac->oc[1].status = OC_LOCKED;
    }

    if (multiplier) {
        int side_size;
        const uint8_t *side = av_packet_get_side_data(avpkt, AV_PKT_DATA_SKIP_SAMPLES, &side_size);
        if (side && side_size>=4)
            AV_WL32(side, 2*AV_RL32(side));
    }
    return 0;
fail:
    pop_output_configuration(ac);
    return err;
}

static int aac_decode_frame(AVCodecContext *avctx, void *data,
                            int *got_frame_ptr, AVPacket *avpkt)
{
    AACContext *ac = avctx->priv_data;
    const uint8_t *buf = avpkt->data;
    int buf_size = avpkt->size;
    GetBitContext gb;
    int buf_consumed;
    int buf_offset;
    int err;
    int new_extradata_size;
    const uint8_t *new_extradata = av_packet_get_side_data(avpkt,
                                       AV_PKT_DATA_NEW_EXTRADATA,
                                       &new_extradata_size);
    int jp_dualmono_size;
    const uint8_t *jp_dualmono   = av_packet_get_side_data(avpkt,
                                       AV_PKT_DATA_JP_DUALMONO,
                                       &jp_dualmono_size);

    if (new_extradata && 0) {
        av_free(avctx->extradata);
        avctx->extradata = av_mallocz(new_extradata_size +
                                      FF_INPUT_BUFFER_PADDING_SIZE);
        if (!avctx->extradata)
            return AVERROR(ENOMEM);
        avctx->extradata_size = new_extradata_size;
        memcpy(avctx->extradata, new_extradata, new_extradata_size);
        push_output_configuration(ac);
        if (decode_audio_specific_config(ac, ac->avctx, &ac->oc[1].m4ac,
                                         avctx->extradata,
                                         avctx->extradata_size*8, 1) < 0) {
            pop_output_configuration(ac);
            return AVERROR_INVALIDDATA;
        }
    }

    ac->dmono_mode = 0;
    if (jp_dualmono && jp_dualmono_size > 0)
        ac->dmono_mode =  1 + *jp_dualmono;
    if (ac->force_dmono_mode >= 0)
        ac->dmono_mode = ac->force_dmono_mode;

    if (INT_MAX / 8 <= buf_size)
        return AVERROR_INVALIDDATA;

    if ((err = init_get_bits(&gb, buf, buf_size * 8)) < 0)
        return err;

    if ((err = aac_decode_frame_int(avctx, data, got_frame_ptr, &gb, avpkt)) < 0)
        return err;

    buf_consumed = (get_bits_count(&gb) + 7) >> 3;
    for (buf_offset = buf_consumed; buf_offset < buf_size; buf_offset++)
        if (buf[buf_offset])
            break;

    return buf_size > buf_offset ? buf_consumed : buf_size;
}

static av_cold int aac_decode_close(AVCodecContext *avctx)
{
    AACContext *ac = avctx->priv_data;
    int i, type;

    for (i = 0; i < MAX_ELEM_ID; i++) {
        for (type = 0; type < 4; type++) {
            if (ac->che[type][i])
                ff_aac_sbr_ctx_close(&ac->che[type][i]->sbr);
            av_freep(&ac->che[type][i]);
        }
    }

    ff_mdct_end(&ac->mdct);
    ff_mdct_end(&ac->mdct_small);
    ff_mdct_end(&ac->mdct_ltp);
    return 0;
}


#define LOAS_SYNC_WORD   0x2b7       ///< 11 bits LOAS sync word

struct LATMContext {
    AACContext aac_ctx;     ///< containing AACContext
    int initialized;        ///< initialized after a valid extradata was seen

    // parser data
    int audio_mux_version_A; ///< LATM syntax version
    int frame_length_type;   ///< 0/1 variable/fixed frame length
    int frame_length;        ///< frame length for fixed frame length
};

static inline uint32_t latm_get_value(GetBitContext *b)
{
    int length = get_bits(b, 2);

    return get_bits_long(b, (length+1)*8);
}

static int latm_decode_audio_specific_config(struct LATMContext *latmctx,
                                             GetBitContext *gb, int asclen)
{
    AACContext *ac        = &latmctx->aac_ctx;
    AVCodecContext *avctx = ac->avctx;
    MPEG4AudioConfig m4ac = { 0 };
    int config_start_bit  = get_bits_count(gb);
    int sync_extension    = 0;
    int bits_consumed, esize;

    if (asclen) {
        sync_extension = 1;
        asclen         = FFMIN(asclen, get_bits_left(gb));
    } else
        asclen         = get_bits_left(gb);

    if (config_start_bit % 8) {
        avpriv_request_sample(latmctx->aac_ctx.avctx,
                              "Non-byte-aligned audio-specific config");
        return AVERROR_PATCHWELCOME;
    }
    if (asclen <= 0)
        return AVERROR_INVALIDDATA;
    bits_consumed = decode_audio_specific_config(NULL, avctx, &m4ac,
                                         gb->buffer + (config_start_bit / 8),
                                         asclen, sync_extension);

    if (bits_consumed < 0)
        return AVERROR_INVALIDDATA;

    if (!latmctx->initialized ||
        ac->oc[1].m4ac.sample_rate != m4ac.sample_rate ||
        ac->oc[1].m4ac.chan_config != m4ac.chan_config) {

        if(latmctx->initialized) {
            av_log(avctx, AV_LOG_INFO, "audio config changed\n");
        } else {
            av_log(avctx, AV_LOG_DEBUG, "initializing latmctx\n");
        }
        latmctx->initialized = 0;

        esize = (bits_consumed+7) / 8;

        if (avctx->extradata_size < esize) {
            av_free(avctx->extradata);
            avctx->extradata = av_malloc(esize + FF_INPUT_BUFFER_PADDING_SIZE);
            if (!avctx->extradata)
                return AVERROR(ENOMEM);
        }

        avctx->extradata_size = esize;
        memcpy(avctx->extradata, gb->buffer + (config_start_bit/8), esize);
        memset(avctx->extradata+esize, 0, FF_INPUT_BUFFER_PADDING_SIZE);
    }
    skip_bits_long(gb, bits_consumed);

    return bits_consumed;
}

static int read_stream_mux_config(struct LATMContext *latmctx,
                                  GetBitContext *gb)
{
    int ret, audio_mux_version = get_bits(gb, 1);

    latmctx->audio_mux_version_A = 0;
    if (audio_mux_version)
        latmctx->audio_mux_version_A = get_bits(gb, 1);

    if (!latmctx->audio_mux_version_A) {

        if (audio_mux_version)
            latm_get_value(gb);                 // taraFullness

        skip_bits(gb, 1);                       // allStreamSameTimeFraming
        skip_bits(gb, 6);                       // numSubFrames
        // numPrograms
        if (get_bits(gb, 4)) {                  // numPrograms
            avpriv_request_sample(latmctx->aac_ctx.avctx, "Multiple programs");
            return AVERROR_PATCHWELCOME;
        }

        // for each program (which there is only one in DVB)

        // for each layer (which there is only one in DVB)
        if (get_bits(gb, 3)) {                   // numLayer
            avpriv_request_sample(latmctx->aac_ctx.avctx, "Multiple layers");
            return AVERROR_PATCHWELCOME;
        }

        // for all but first stream: use_same_config = get_bits(gb, 1);
        if (!audio_mux_version) {
            if ((ret = latm_decode_audio_specific_config(latmctx, gb, 0)) < 0)
                return ret;
        } else {
            int ascLen = latm_get_value(gb);
            if ((ret = latm_decode_audio_specific_config(latmctx, gb, ascLen)) < 0)
                return ret;
            ascLen -= ret;
            skip_bits_long(gb, ascLen);
        }

        latmctx->frame_length_type = get_bits(gb, 3);
        switch (latmctx->frame_length_type) {
        case 0:
            skip_bits(gb, 8);       // latmBufferFullness
            break;
        case 1:
            latmctx->frame_length = get_bits(gb, 9);
            break;
        case 3:
        case 4:
        case 5:
            skip_bits(gb, 6);       // CELP frame length table index
            break;
        case 6:
        case 7:
            skip_bits(gb, 1);       // HVXC frame length table index
            break;
        }

        if (get_bits(gb, 1)) {                  // other data
            if (audio_mux_version) {
                latm_get_value(gb);             // other_data_bits
            } else {
                int esc;
                do {
                    esc = get_bits(gb, 1);
                    skip_bits(gb, 8);
                } while (esc);
            }
        }

        if (get_bits(gb, 1))                     // crc present
            skip_bits(gb, 8);                    // config_crc
    }

    return 0;
}

static int read_payload_length_info(struct LATMContext *ctx, GetBitContext *gb)
{
    uint8_t tmp;

    if (ctx->frame_length_type == 0) {
        int mux_slot_length = 0;
        do {
            tmp = get_bits(gb, 8);
            mux_slot_length += tmp;
        } while (tmp == 255);
        return mux_slot_length;
    } else if (ctx->frame_length_type == 1) {
        return ctx->frame_length;
    } else if (ctx->frame_length_type == 3 ||
               ctx->frame_length_type == 5 ||
               ctx->frame_length_type == 7) {
        skip_bits(gb, 2);          // mux_slot_length_coded
    }
    return 0;
}

static int read_audio_mux_element(struct LATMContext *latmctx,
                                  GetBitContext *gb)
{
    int err;
    uint8_t use_same_mux = get_bits(gb, 1);
    if (!use_same_mux) {
        if ((err = read_stream_mux_config(latmctx, gb)) < 0)
            return err;
    } else if (!latmctx->aac_ctx.avctx->extradata) {
        av_log(latmctx->aac_ctx.avctx, AV_LOG_DEBUG,
               "no decoder config found\n");
        return AVERROR(EAGAIN);
    }
    if (latmctx->audio_mux_version_A == 0) {
        int mux_slot_length_bytes = read_payload_length_info(latmctx, gb);
        if (mux_slot_length_bytes * 8 > get_bits_left(gb)) {
            av_log(latmctx->aac_ctx.avctx, AV_LOG_ERROR, "incomplete frame\n");
            return AVERROR_INVALIDDATA;
        } else if (mux_slot_length_bytes * 8 + 256 < get_bits_left(gb)) {
            av_log(latmctx->aac_ctx.avctx, AV_LOG_ERROR,
                   "frame length mismatch %d << %d\n",
                   mux_slot_length_bytes * 8, get_bits_left(gb));
            return AVERROR_INVALIDDATA;
        }
    }
    return 0;
}


static int latm_decode_frame(AVCodecContext *avctx, void *out,
                             int *got_frame_ptr, AVPacket *avpkt)
{
    struct LATMContext *latmctx = avctx->priv_data;
    int                 muxlength, err;
    GetBitContext       gb;

    if ((err = init_get_bits8(&gb, avpkt->data, avpkt->size)) < 0)
        return err;

    // check for LOAS sync word
    if (get_bits(&gb, 11) != LOAS_SYNC_WORD)
        return AVERROR_INVALIDDATA;

    muxlength = get_bits(&gb, 13) + 3;
    // not enough data, the parser should have sorted this out
    if (muxlength > avpkt->size)
        return AVERROR_INVALIDDATA;

    if ((err = read_audio_mux_element(latmctx, &gb)) < 0)
        return err;

    if (!latmctx->initialized) {
        if (!avctx->extradata) {
            *got_frame_ptr = 0;
            return avpkt->size;
        } else {
            push_output_configuration(&latmctx->aac_ctx);
            if ((err = decode_audio_specific_config(
                    &latmctx->aac_ctx, avctx, &latmctx->aac_ctx.oc[1].m4ac,
                    avctx->extradata, avctx->extradata_size*8, 1)) < 0) {
                pop_output_configuration(&latmctx->aac_ctx);
                return err;
            }
            latmctx->initialized = 1;
        }
    }

    if (show_bits(&gb, 12) == 0xfff) {
        av_log(latmctx->aac_ctx.avctx, AV_LOG_ERROR,
               "ADTS header detected, probably as result of configuration "
               "misparsing\n");
        return AVERROR_INVALIDDATA;
    }

    if ((err = aac_decode_frame_int(avctx, out, got_frame_ptr, &gb, avpkt)) < 0)
        return err;

    return muxlength;
}

static av_cold int latm_decode_init(AVCodecContext *avctx)
{
    struct LATMContext *latmctx = avctx->priv_data;
    int ret = aac_decode_init(avctx);

    if (avctx->extradata_size > 0)
        latmctx->initialized = !ret;

    return ret;
}

static void aacdec_init(AACContext *c)
{
    c->imdct_and_windowing                      = imdct_and_windowing;
    c->apply_ltp                                = apply_ltp;
    c->apply_tns                                = apply_tns;
    c->windowing_and_mdct_ltp                   = windowing_and_mdct_ltp;
    c->update_ltp                               = update_ltp;

    if(ARCH_MIPS)
        ff_aacdec_init_mips(c);
}
/**
 * AVOptions for Japanese DTV specific extensions (ADTS only)
 */
#define AACDEC_FLAGS AV_OPT_FLAG_DECODING_PARAM | AV_OPT_FLAG_AUDIO_PARAM
static const AVOption options[] = {
    {"dual_mono_mode", "Select the channel to decode for dual mono",
     offsetof(AACContext, force_dmono_mode), AV_OPT_TYPE_INT, {.i64=-1}, -1, 2,
     AACDEC_FLAGS, "dual_mono_mode"},

    {"auto", "autoselection",            0, AV_OPT_TYPE_CONST, {.i64=-1}, INT_MIN, INT_MAX, AACDEC_FLAGS, "dual_mono_mode"},
    {"main", "Select Main/Left channel", 0, AV_OPT_TYPE_CONST, {.i64= 1}, INT_MIN, INT_MAX, AACDEC_FLAGS, "dual_mono_mode"},
    {"sub" , "Select Sub/Right channel", 0, AV_OPT_TYPE_CONST, {.i64= 2}, INT_MIN, INT_MAX, AACDEC_FLAGS, "dual_mono_mode"},
    {"both", "Select both channels",     0, AV_OPT_TYPE_CONST, {.i64= 0}, INT_MIN, INT_MAX, AACDEC_FLAGS, "dual_mono_mode"},

    {NULL},
};

static const AVClass aac_decoder_class = {
    .class_name = "AAC decoder",
    .item_name  = av_default_item_name,
    .option     = options,
    .version    = LIBAVUTIL_VERSION_INT,
};

AVCodec ff_aac_decoder = {
    .name            = "aac",
    .type            = AVMEDIA_TYPE_AUDIO,
    .id              = AV_CODEC_ID_AAC,
    .priv_data_size  = sizeof(AACContext),
    .init            = aac_decode_init,
    .close           = aac_decode_close,
    .decode          = aac_decode_frame,
    .long_name       = NULL_IF_CONFIG_SMALL("AAC (Advanced Audio Coding)"),
    .sample_fmts     = (const enum AVSampleFormat[]) {
        AV_SAMPLE_FMT_FLTP, AV_SAMPLE_FMT_NONE
    },
    .capabilities    = CODEC_CAP_CHANNEL_CONF | CODEC_CAP_DR1,
    .channel_layouts = aac_channel_layout,
    .flush = flush,
    .priv_class      = &aac_decoder_class,
};

/*
    Note: This decoder filter is intended to decode LATM streams transferred
    in MPEG transport streams which only contain one program.
    To do a more complex LATM demuxing a separate LATM demuxer should be used.
*/
AVCodec ff_aac_latm_decoder = {
    .name            = "aac_latm",
    .type            = AVMEDIA_TYPE_AUDIO,
    .id              = AV_CODEC_ID_AAC_LATM,
    .priv_data_size  = sizeof(struct LATMContext),
    .init            = latm_decode_init,
    .close           = aac_decode_close,
    .decode          = latm_decode_frame,
    .long_name       = NULL_IF_CONFIG_SMALL("AAC LATM (Advanced Audio Coding LATM syntax)"),
    .sample_fmts     = (const enum AVSampleFormat[]) {
        AV_SAMPLE_FMT_FLTP, AV_SAMPLE_FMT_NONE
    },
    .capabilities    = CODEC_CAP_CHANNEL_CONF | CODEC_CAP_DR1,
    .channel_layouts = aac_channel_layout,
    .flush = flush,
};<|MERGE_RESOLUTION|>--- conflicted
+++ resolved
@@ -2655,13 +2655,8 @@
             if (elem_id == 15)
                 elem_id += get_bits(gb, 8) - 1;
             if (get_bits_left(gb) < 8 * elem_id) {
-<<<<<<< HEAD
                     av_log(avctx, AV_LOG_ERROR, "TYPE_FIL: "overread_err);
-                    err = -1;
-=======
-                    av_log(avctx, AV_LOG_ERROR, overread_err);
                     err = AVERROR_INVALIDDATA;
->>>>>>> a10c4ce2
                     goto fail;
             }
             while (elem_id > 0)
