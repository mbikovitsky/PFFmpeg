--- conflicted
+++ resolved
@@ -82,7 +82,6 @@
 #define MAIN    0
 #define OVERLAY 1
 
-<<<<<<< HEAD
 #define R 0
 #define G 1
 #define B 2
@@ -92,10 +91,7 @@
 #define U 1
 #define V 2
 
-typedef struct {
-=======
 typedef struct OverlayContext {
->>>>>>> 58400ac1
     const AVClass *class;
     int x, y;                   ///< position of overlayed picture
 
