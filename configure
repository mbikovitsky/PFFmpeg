--- conflicted
+++ resolved
@@ -1454,11 +1454,7 @@
     amd3dnowext
     avx
     avx2
-<<<<<<< HEAD
-    xop
-=======
     cpunop
->>>>>>> 2b0bb699
     fma4
     i686
     mmx
@@ -1469,6 +1465,7 @@
     sse4
     sse42
     ssse3
+    xop
 '
 
 ARCH_EXT_LIST="
